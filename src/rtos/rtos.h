--- conflicted
+++ resolved
@@ -54,13 +54,8 @@
 	struct thread_detail *thread_details;
 	int thread_count;
 	int (*gdb_thread_packet)(struct connection *connection, char const *packet, int packet_size);
-#if BUILD_RISCV == 1
 	int (*gdb_v_packet)(struct connection *connection, char const *packet, int packet_size);
-<<<<<<< HEAD
-#endif
-=======
 	int (*gdb_target_for_threadid)(struct connection *connection, int64_t thread_id, struct target **p_target);
->>>>>>> 983a07be
 	void *rtos_specific_params;
 };
 
