#ifdef HAVE_CONFIG_H
#include "config.h"
#endif

#include "target/target.h"
#include "target/target_type.h"
#include "target/breakpoints.h"
#include "target/register.h"
#include "helper/log.h"
#include "helper/binarybuffer.h"
#include "helper/types.h"
#include "jtag/jtag.h"

#include <stdbool.h>
#include <stdint.h>
#include <limits.h>
#include <memory.h>

#define LOCAL_CONCAT(x,y) x##y
#define STATIC_ASSERT(e) typedef char[1 - 2*!(e)] LOCAL_CONCAT(static_assert,__LINE__)
#define ARRAY_LEN(arr) (sizeof (arr) / sizeof (arr)[0])
#define BIT_NUM_TO_MASK(bit_num) (1 << (bit_num))
#define LOW_BITS_MASK(n) (~(~0 << (n)))
#define RV_SCALL() (0x00100073u)

enum TAP_IR
{
	TAP_INSTR_DBG_ID = 3,
	TAP_INSTR_BLD_ID = 4,
	TAP_INSTR_DBG_STATUS = 5,
	TAP_INSTR_DAP_CTRL = 6,
	TAP_INSTR_DAP_CTRL_RD = 7,
	TAP_INSTR_DAP_CMD = 8,
	TAP_INSTR_IDCODE = 0xE,
	TAP_INSTR_BYPASS = 0xF,
};

enum TAP_DR_LEN
{
	TAP_LEN_IDCODE = 32,
	TAP_LEN_DBG_ID = 32,
	TAP_LEN_BLD_ID = 32,
	TAP_LEN_DBG_STATUS = 32,
	TAP_LEN_DAP_CTRL = 4,
	TAP_LEN_DAP_CMD = 4 + 32,
	TAP_LEN_BYPASS = 1,
};

enum type_dbgc_unit_id_e
{
	DBGC_UNIT_ID_HART_0 = 0,
	DBGC_UNIT_ID_HART_1 = 1,
	DBGC_UNIT_ID_CORE = 3,
};

enum DBGC_FGRP
{
	DBGC_FGRP_HART_REGTRANS = 0,
	DBGC_FGRP_HART_DBGCMD = 1,
	DBGC_FGRP_CORE_REGTRANS = 0,
};

enum type_dbgc_core_dbg_sts_reg_bits_e
{
	DBGC_CORE_CDSR_HART0_DMODE_BIT = 0,
	DBGC_CORE_CDSR_HART0_RST_BIT = 1,
	DBGC_CORE_CDSR_HART0_ERR_BIT = 3,
	DBGC_CORE_CDSR_LOCK_BIT = 30,
	DBGC_CORE_CDSR_READY_BIT = 31,
};

enum DBGC_DAP_OPCODE_DBGCMD
{
	DBGC_DAP_OPCODE_DBGCMD_DBG_CTRL = 0,
	DBGC_DAP_OPCODE_DBGCMD_CORE_EXEC = 1,
	DBGC_DAP_OPCODE_DBGCMD_DBGDATA_WR = 2,
	DBGC_DAP_OPCODE_DBGCMD_UNLOCK = 3,
};

enum DAP_OPSTATUS_BITS
{
	DAP_OPSTATUS_EXCEPT = 0,
	DAP_OPSTATUS_ERROR = 1,
	DAP_OPSTATUS_LOCK = 2,
	DAP_OPSTATUS_READY = 3,
};

enum
{
	DBGC_HART_REGS_DBG_CTRL = 0,
	DBGC_HART_REGS_DBG_STS = 1,
	DBGC_HART_REGS_DMODE_ENBL = 2,
	DBGC_HART_REGS_DMODE_CAUSE = 3,
	DBGC_HART_REGS_CORE_INSTR = 4,
	DBGC_HART_REGS_DBG_DATA = 5,
};

struct This_Arch
{
	struct reg_cache *m_reg_cache;
	/// @todo reasons
	enum target_debug_reason nc_poll_requested;
};

typedef struct reg_arch_type reg_arch_type;
typedef struct target_type target_type;
typedef struct scan_field scan_field;
typedef struct target target;
typedef struct This_Arch This_Arch;
typedef struct reg reg;

static int sg_error_code = ERROR_OK;

static char const* const general_regs_names_list[] =
{
	"x0", "x1", "x2", "x3", "x4", "x5", "x6", "x7",
	"x8", "x9", "x10", "x11", "x12", "x13", "x14", "x15",
	"x16", "x17", "x18", "x19", "x20", "x21", "x22", "x23",
	"x24", "x25", "x26", "x27", "x28", "x29", "x30", "x31",
	"pc",
};

static char const* const FP_regs_names_list[] =
{
	"f0", "f1", "f2", "f3", "f4", "f5", "f6", "f7",
	"f8", "f9", "f10", "f11", "f12", "f13", "f14", "f15",
	"f16", "f17", "f18", "f19", "f20", "f21", "f22", "f23",
	"f24", "f25", "f26", "f27", "f28", "f29", "f30", "f31",
};

static int
get_error_code(void)
{
	return sg_error_code;
}

static int
update_error_code(int const a_error_code)
{
	if ( ERROR_OK == get_error_code() && ERROR_OK != a_error_code ) {
		sg_error_code = a_error_code;
	}
	return get_error_code();
}

static int
clear_error_code(void)
{
	int const result = get_error_code();
	sg_error_code = ERROR_OK;
	return result;
}

static void
IR_select(target* const restrict p_target, enum TAP_IR const new_instr)
{
	assert(p_target && p_target->tap);

	struct jtag_tap* restrict tap = p_target->tap;
#if 0
	if ( buf_get_u32(tap->cur_instr, 0u, tap->ir_length) != new_instr ) {
#endif
		assert(tap->ir_length == 4);
		uint8_t const tmp = new_instr;
		scan_field field =
		{
			.num_bits = tap->ir_length,
			.out_value = &tmp,
		};
		jtag_add_ir_scan(tap, &field, TAP_IDLE);
		update_error_code(jtag_execute_queue());
		if ( get_error_code() != ERROR_OK ) {
			LOG_ERROR("IR scan error %d", get_error_code());
		}
		LOG_DEBUG("irscan %s %d", p_target->cmd_name, tmp);
#if 0
	}
#endif
}

static uint32_t
DBG_STATUS_get(target* p_target)
{
	assert(p_target);
	assert(p_target->tap);
	IR_select(p_target, TAP_INSTR_DBG_STATUS);
	if ( get_error_code() != ERROR_OK ) {
		return 0u;
	}
	uint32_t result = 0;
	scan_field field =
	{
		.num_bits = TAP_LEN_DBG_STATUS,
		.in_value = (uint8_t *)&result
	};
	jtag_add_dr_scan(p_target->tap, 1, &field, TAP_IDLE);

	update_error_code(jtag_execute_queue());
	if ( get_error_code() != ERROR_OK ) {
		LOG_ERROR("JTAG error %d", get_error_code());
	}
	LOG_DEBUG("drscan %s %d 0 --> %#0x", p_target->cmd_name, field.num_bits, result);
	if ( (result & (BIT_NUM_TO_MASK(DBGC_CORE_CDSR_READY_BIT) | BIT_NUM_TO_MASK(DBGC_CORE_CDSR_LOCK_BIT))) != (uint32_t)BIT_NUM_TO_MASK(DBGC_CORE_CDSR_READY_BIT) ) {
		LOG_WARNING("TAP_INSTR_DBG_STATUS is %x!", result);
		update_error_code(ERROR_TARGET_FAILURE);
	}
	LOG_DEBUG("return %x", result);
	return result;
}

static void
DAP_CTRL_REG_set(target* const p_target, enum type_dbgc_unit_id_e const dap_unit, enum DBGC_FGRP const dap_group)
{
	assert(p_target);
	assert(
		(
		(
		(dap_unit == DBGC_UNIT_ID_HART_0 && 0 == p_target->coreid) ||
		(dap_unit == DBGC_UNIT_ID_HART_1 && 1 == p_target->coreid)
		) && (dap_group == DBGC_FGRP_HART_REGTRANS || dap_group == DBGC_FGRP_HART_DBGCMD)
		) ||
		(dap_unit == DBGC_UNIT_ID_CORE && dap_group == DBGC_FGRP_HART_REGTRANS)
		);
	uint8_t const set_dap_unit_group = ((((uint8_t)dap_unit) << 2) | (((uint8_t)dap_group) & LOW_BITS_MASK(2))) & LOW_BITS_MASK(4);
	{
		/// set unit/group
		IR_select(p_target, TAP_INSTR_DAP_CTRL);
		if ( get_error_code() != ERROR_OK ) {
			return;
		}
		uint8_t status = 0;
		scan_field const field =
		{
			.num_bits = 4,
			.out_value = &set_dap_unit_group,
			.in_value = &status,
		};
		jtag_add_dr_scan(p_target->tap, 1, &field, TAP_IDLE);
		update_error_code(jtag_execute_queue());
		if ( get_error_code() != ERROR_OK ) {
			LOG_ERROR("JTAG error %d", get_error_code());
		}
		LOG_DEBUG("drscan %s %d %#0x --> %#0x", p_target->cmd_name, field.num_bits, set_dap_unit_group, status);
		if ( (status & BIT_NUM_TO_MASK(DAP_OPSTATUS_READY)) != BIT_NUM_TO_MASK(DAP_OPSTATUS_READY) ) {
			LOG_ERROR("Status %0x", (uint32_t)status);
			update_error_code(ERROR_TARGET_FAILURE);
		}
	}
	{
		/// verify unit/group
		IR_select(p_target, TAP_INSTR_DAP_CTRL_RD);
		if ( get_error_code() != ERROR_OK ) {
			return;
		}
		uint8_t get_dap_unit_group = 0;
		scan_field const field =
		{
			.num_bits = 4,
			.in_value = &get_dap_unit_group,
		};
		jtag_add_dr_scan(p_target->tap, 1, &field, TAP_IDLE);
		update_error_code(jtag_execute_queue());
		if ( get_error_code() != ERROR_OK ) {
			LOG_ERROR("JTAG error %d", get_error_code());
		}
		LOG_DEBUG("drscan %s %d %#0x --> %#0x", p_target->cmd_name, field.num_bits, 0, get_dap_unit_group);
		if ( get_dap_unit_group != set_dap_unit_group ) {
			LOG_ERROR("Unit/Group verification error: set %#0x, but get %#0x!", set_dap_unit_group, get_dap_unit_group);
		}
	}
}

static int
HART_DBG_STATUS_get(target* p_target)
{
	assert(p_target);
	/// Only 1 HART available
	assert(p_target->coreid == 0);
	uint8_t const status = (DBG_STATUS_get(p_target) >> p_target->coreid) & 0xFFu;
	if ( get_error_code() != ERROR_OK ) {
		return TARGET_UNKNOWN;
	}
	LOG_DEBUG("status is %x", (uint32_t)status);
	if ( status & BIT_NUM_TO_MASK(DBGC_CORE_CDSR_HART0_ERR_BIT) ) {
		LOG_DEBUG("HART_DBG_STATUS == %s", "TARGET_UNKNOWN");
		return TARGET_UNKNOWN;
	} else if ( status & BIT_NUM_TO_MASK(DBGC_CORE_CDSR_HART0_RST_BIT) ) {
		LOG_DEBUG("HART_DBG_STATUS == %s", "TARGET_RESET");
		return TARGET_RESET;
	} else if ( status & BIT_NUM_TO_MASK(DBGC_CORE_CDSR_HART0_DMODE_BIT) ) {
		LOG_DEBUG("HART_DBG_STATUS == %s", "TARGET_HALTED");
		return TARGET_HALTED;
	} else {
		LOG_DEBUG("HART_DBG_STATUS == %s", "TARGET_RUNNING");
		return TARGET_RUNNING;
	}
}

static uint32_t
DAP_CMD_scan(target* const p_target, uint8_t const DAP_OPCODE, uint32_t const DAP_OPCODE_EXT)
{
<<<<<<< HEAD
	LOG_DEBUG("Enter");
=======
>>>>>>> 80a4664b
	IR_select(p_target, TAP_INSTR_DAP_CMD);
	if ( get_error_code() != ERROR_OK ) {
		return 0;
	}
	uint32_t const dap_opcode_ext = DAP_OPCODE_EXT;
	uint8_t const dap_opcode = DAP_OPCODE;
	uint8_t DAP_OPSTATUS = 0;
	uint32_t DBG_DATA = 0;
	scan_field const fields[2] =
	{
		[0] = {
			.num_bits = 32,
			.out_value = (uint8_t const*)&dap_opcode_ext,
			.in_value = (uint8_t*)&DBG_DATA,
		},
		[1] =
			{
				.num_bits = 4,
				.out_value = &dap_opcode,
				.in_value = &DAP_OPSTATUS,
			},
	};
	assert(p_target->tap);
	jtag_add_dr_scan(p_target->tap, ARRAY_LEN(fields), fields, TAP_IDLE);
	update_error_code(jtag_execute_queue());
	if ( get_error_code() != ERROR_OK ) {
		LOG_ERROR("JTAG error %d", get_error_code());
	}
	LOG_DEBUG("drscan %s %d %#0x %d %#0x --> %#0x %#0x", p_target->cmd_name, fields[0].num_bits, dap_opcode_ext, fields[1].num_bits, dap_opcode, DBG_DATA, DAP_OPSTATUS);
	if ( (DAP_OPSTATUS & BIT_NUM_TO_MASK(DAP_OPSTATUS_READY)) != BIT_NUM_TO_MASK(DAP_OPSTATUS_READY) ) {
		LOG_ERROR("DAP_OPSTATUS == %#0x", (uint32_t)DAP_OPSTATUS);
		update_error_code(ERROR_TARGET_FAILURE);
	}
	return DBG_DATA;
}

static int
check_core_reg(reg *p_reg)
{
	assert(p_reg);
	if ( p_reg->number > 32 ) {
		LOG_WARNING("Bad reg id =%d for register %s", p_reg->number, p_reg->name);
		return ERROR_FAIL;
	}
	assert(p_reg->arch_info);
	target* p_target = p_reg->arch_info;
	if ( p_target->state != TARGET_HALTED ) {
		LOG_ERROR("Target not halted");
		return ERROR_TARGET_NOT_HALTED;
	}
	return ERROR_OK;
}

static uint32_t
read_core_register(unsigned reg_no)
{
	LOG_ERROR("Unimplemented");
	return 0;
}

static int
core_reg_get(reg *p_reg)
{
	int const check_status = check_core_reg(p_reg);
	if ( check_status != ERROR_OK ) {
		return check_status;
	}
	uint32_t const value = read_core_register(p_reg->number);
	buf_set_u32(p_reg->value, 0, 32, value);
	p_reg->dirty = true;
	p_reg->valid = true;

	return ERROR_OK;
}

static int
core_reg_set(reg *p_reg, uint8_t *buf)
{
	int const check_status = check_core_reg(p_reg);
	if ( check_status != ERROR_OK ) {
		return check_status;
	}
	uint32_t const value = buf_get_u32(buf, 0, 32);
	LOG_DEBUG("Updating cache for register %s <-- %08x", p_reg->name, value);

	buf_set_u32(p_reg->value, 0, 32, value);
	p_reg->dirty = true;
	p_reg->valid = true;

	return ERROR_OK;
}
/// @todo handlers for x0 and for pc
static reg_arch_type const general_reg_access_type =
{
	.get = core_reg_get,
	.set = core_reg_set,
};

static int
FPU_reg_set(reg *p_reg, uint8_t *buf)
{
	LOG_ERROR("NOT IMPLEMENTED");
	return ERROR_OK;
}
static int
FPU_reg_get(reg *p_reg)
{
	LOG_WARNING("NOT IMPLEMENTED");
	return ERROR_OK;
}

static reg_arch_type const FP_reg_access_type =
{
	.get = FPU_reg_get,
	.set = FPU_reg_set,
};


static reg
general_purpose_reg_construct(char const* const p_name, uint32_t const number, target* p_target)
{
<<<<<<< HEAD
	LOG_DEBUG("Enter");
=======
>>>>>>> 80a4664b
	reg const the_reg = {
		.name = p_name,
		.number = number,
		.feature = NULL,
		.caller_save = false,
		.value = calloc(1, sizeof(uint32_t)),
		.dirty = false,
		.valid = false,
		.exist = true,
		.size = 32,  //< XLEN?
		.reg_data_type = NULL,
		.group = NULL,
		.arch_info = p_target,
		.type = &general_reg_access_type,
	};
	return the_reg;
}

static reg
FP_reg_construct(char const* const p_name, uint32_t const number, target* p_target)
{
<<<<<<< HEAD
	LOG_DEBUG("Enter");
=======
>>>>>>> 80a4664b
	reg const the_reg = {
		.name = p_name,
		.number = number,
		.feature = NULL,
		.caller_save = false,
		.value = calloc(1, sizeof(uint64_t)),
		.dirty = false,
		.valid = false,
		.exist = true,
		.size = 64,  //< number of bits of double?
		.reg_data_type = NULL,
		.group = NULL,
		.arch_info = p_target,
		.type = &FP_reg_access_type,
	};
	return the_reg;
}

static struct reg_cache*
reg_cache__create(target * p_target)
{
	struct reg_cache* const p_obj = calloc(1, sizeof(struct reg_cache));
	assert(p_obj);
	static size_t const number_of_general_regs = ARRAY_LEN(general_regs_names_list);
	static size_t const number_of_FP_regs = ARRAY_LEN(FP_regs_names_list);
	static size_t const num_regs = number_of_general_regs + number_of_FP_regs;
	reg* const reg_list = calloc(num_regs, sizeof(reg));
	reg* p_dest_reg = reg_list;
	{
		/// Create general purpose registers cache
		char const* const* p_name = general_regs_names_list;
		for ( unsigned i = 0; i < number_of_general_regs; ++i ) {
			*p_dest_reg++ = general_purpose_reg_construct(*p_name++, i, p_target);
		}
	}
	{
		/// Create floating point registers cache
		char const* const* p_name = FP_regs_names_list;
		for ( unsigned i = 0; i < number_of_FP_regs; ++i ) {
			*p_dest_reg++ = FP_reg_construct(*p_name++, number_of_general_regs + i, p_target);
		}
	}
	typedef struct reg_cache reg_cache;
	reg_cache const the_reg_cache = {
		.name = "syntacore_riscv32 registers",
		.reg_list = reg_list,
		.num_regs = num_regs,
	};
	*p_obj = the_reg_cache;
	return p_obj;
}

static int
this_target_create(target *p_target, struct Jim_Interp *interp)
{
	assert(p_target);

	This_Arch the_arch = {
		.nc_poll_requested = DBG_REASON_DBGRQ,
		.m_reg_cache = reg_cache__create(p_target)
	};
	This_Arch* p_arch_info = calloc(1, sizeof(This_Arch));
	*p_arch_info = the_arch;

	p_target->arch_info = p_arch_info;
	return ERROR_OK;
}

static void
save_context(target *p_target)
{
	LOG_ERROR("Unimplemented");
}

static void
restore_context(target *p_target)
{
	LOG_ERROR("Unimplemented");
}

static int
this_poll(target *p_target)
{
	p_target->state = HART_DBG_STATUS_get(p_target);
	if ( p_target->state == TARGET_RUNNING ) {
		return clear_error_code();
	}

	This_Arch* p_arch = (This_Arch*)p_target->arch_info;
	if ( p_arch->nc_poll_requested == DBG_REASON_DBGRQ ) {
		p_target->debug_reason = DBG_REASON_DBGRQ;
		return clear_error_code();
	}

	if ( p_arch->nc_poll_requested == DBG_REASON_SINGLESTEP ) {
		/// @todo enable interrupts
#if 0
		debug_write_register(p_target, DEBUG_CONTROL_COMMAND, 0x0);
#endif
	}
	p_target->debug_reason = p_arch->nc_poll_requested;
	target_call_event_callbacks(p_target, TARGET_EVENT_HALTED);
	p_arch->nc_poll_requested = DBG_REASON_DBGRQ;
	save_context(p_target);  // update reg cache
	return clear_error_code();
}

static int
this_arch_state(target *p_target)
{
	LOG_ERROR("Unimplemented");
	return clear_error_code();
}

static int
this_init(struct command_context *cmd_ctx, target *p_target)
{
	return clear_error_code();
}

static int
this_halt(target *p_target)
{
	assert(p_target);
	LOG_DEBUG("May be already halted?");
	if ( HART_DBG_STATUS_get(p_target) == TARGET_HALTED ) {
		LOG_ERROR("Halt request when RV is already in halted state");
		return clear_error_code();
	}

	LOG_DEBUG("Set debug mode");
	DAP_CTRL_REG_set(p_target, p_target->coreid == 0 ? DBGC_UNIT_ID_HART_0 : DBGC_UNIT_ID_HART_1, DBGC_FGRP_HART_DBGCMD);
	if ( get_error_code() != ERROR_OK ) {
		return clear_error_code();
	}
	DAP_CMD_scan(p_target, DBGC_DAP_OPCODE_DBGCMD_DBG_CTRL, 1u);
	if ( get_error_code() != ERROR_OK ) {
		return clear_error_code();
	}
	LOG_DEBUG("Verify that in debug mode");
	p_target->state = HART_DBG_STATUS_get(p_target);
	if ( p_target->state != TARGET_HALTED ) {
		// issue error if we are still running
		LOG_ERROR("RV is not halted after Halt command");
		update_error_code(ERROR_TARGET_NOT_HALTED);
		return clear_error_code();
	}
	LOG_DEBUG("OK, halted");
	This_Arch* p_arch = (This_Arch*)p_target->arch_info;
	if ( p_arch->nc_poll_requested ) {
		p_arch->nc_poll_requested = DBG_REASON_DBGRQ;
	}
	p_target->debug_reason = DBG_REASON_DBGRQ;
	return clear_error_code();
}

static int
this_resume(target *p_target, int current, uint32_t address, int handle_breakpoints, int debug_execution)
{
	// upload reg values into HW
	restore_context(p_target);
	/// @todo issue resume command
	This_Arch* p_arch = (This_Arch*)p_target->arch_info;
	p_arch->nc_poll_requested = DBG_REASON_BREAKPOINT;
	p_target->state = TARGET_RUNNING;
	return clear_error_code();
}

static int
this_step(target *p_target, int current, uint32_t address, int handle_breakpoints)
{
	// upload reg values into HW
	restore_context(p_target);
#if 0
	debug_write_register(target, DEBUG_CONTROL_STATUS, DEBUG_CONTROL_STATUS_IRQ_DISABLE);
	debug_write_register(target, DEBUG_CONTROL_COMMAND, DEBUG_CONTROL_COMMAND_STEP);
#endif
	This_Arch* p_arch = (This_Arch*)p_target->arch_info;
	p_arch->nc_poll_requested = DBG_REASON_SINGLESTEP;
	p_target->state = TARGET_RUNNING;
	return clear_error_code();
}

static inline uint8_t
<<<<<<< HEAD
WRITE_DBGC_HART_REGS(bool write, uint8_t index) 
{
	assert((index & LOW_BITS_MASK(3)) != 0);
	return index | (write ? 0x8 : 0);
}
=======
REGTRANS_scan_type(bool write, uint8_t index)
{
	assert((index & !LOW_BITS_MASK(3)) == 0);
	return (write ? BIT_NUM_TO_MASK(3) : 0) | index;
}

enum
{
	DBGC_CORE_REGS_DEBUG_ID = 0,
	DBGC_CORE_REGS_DBG_CTRL = 1,
	DBGC_CORE_REGS_DBG_STS = 2,
	DBGC_CORE_REGS_DBG_CMD = 3,
};
>>>>>>> 80a4664b

static int
set_reset_state(target *p_target, bool active)
{
	assert(p_target);
	DAP_CTRL_REG_set(p_target, DBGC_UNIT_ID_CORE, DBGC_FGRP_CORE_REGTRANS);
	if ( get_error_code() != ERROR_OK ) {
		return clear_error_code();
	}
<<<<<<< HEAD
	uint32_t const set_value = active ? 1u : 0u;
	DAP_CMD_scan(p_target, WRITE_DBGC_HART_REGS(1, DBGC_HART_REGS_DBG_CTRL), set_value);
	if ( get_error_code() != ERROR_OK ) {
		return clear_error_code();
	}
	uint32_t const get_value = DAP_CMD_scan(p_target, WRITE_DBGC_HART_REGS(0, DBGC_HART_REGS_DBG_CTRL), 0);
	if ( (get_value & 1) != (set_value & 1) ) {
		LOG_ERROR("Fail to verify reset state: set %#0x, but get %#0x", set_value, get_value);
=======
	uint32_t const get_old_value = DAP_CMD_scan(p_target, REGTRANS_scan_type(false, DBGC_HART_REGS_DBG_CTRL), 0);

	static uint32_t const bit_mask = BIT_NUM_TO_MASK(0);
	uint32_t const set_value = (get_old_value & ~bit_mask) | (active ? bit_mask : 0u);
	DAP_CMD_scan(p_target, REGTRANS_scan_type(true, DBGC_CORE_REGS_DBG_CTRL), set_value);
	if ( get_error_code() != ERROR_OK ) {
		return clear_error_code();
	}

	DAP_CMD_scan(p_target, REGTRANS_scan_type(0, DBGC_CORE_REGS_DBG_CTRL), 0);
	if ( get_error_code() != ERROR_OK ) {
		return clear_error_code();
	}
	// double check
	uint32_t const get_new_value = DAP_CMD_scan(p_target, REGTRANS_scan_type(0, DBGC_CORE_REGS_DBG_CTRL), 0);
	if ( get_error_code() != ERROR_OK ) {
		return clear_error_code();
	}
	if ( (get_new_value & bit_mask) != (set_value & bit_mask) ) {
		LOG_ERROR("Fail to verify reset state: set %#0x, but get %#0x", set_value, get_new_value);
>>>>>>> 80a4664b
		update_error_code(ERROR_TARGET_FAILURE);
		return clear_error_code();
	}
	p_target->state = HART_DBG_STATUS_get(p_target);
	if ( active && p_target->state != TARGET_RESET ) {
		/// issue error if we are still running
		LOG_ERROR("RV is not resetting after reset assert");
		update_error_code(ERROR_TARGET_FAILURE);
	} else if ( !active && p_target->state == TARGET_RESET ) {
		LOG_ERROR("RV is stiil in reset after reset deassert");
		update_error_code(ERROR_TARGET_FAILURE);
	}
	return clear_error_code();
}

static int
this_assert_reset(target *p_target)
{
	assert(p_target);
	return set_reset_state(p_target, true);
}

static int
this_deassert_reset(target *p_target)
{
	assert(p_target);
	return set_reset_state(p_target, false);
}

static int
this_soft_reset_halt(target *p_target)
{
#if 0
	int retval;
	// assert reset
	if ( (retval = debug_write_register(target, DEBUG_CONTROL_PWR_RST, DEBUG_CONTROL_PWR_RST_HRESET)) != ERROR_OK ) {
		return retval;
	}
	// ...and deassert reset
	return debug_write_register(target, DEBUG_CONTROL_PWR_RST, 0);
#endif
	return clear_error_code();
}

/// gdb_server expects valid reg values and will use set method for updating reg values
static int
read_mem_word(target * p_target, uint32_t const address, uint32_t* const data)
{
#if 0
	int retval = 0;
	if ( (retval = debug_write_register(target, DEBUG_MEMORY_ACCESS_ADDRESS, address)) != ERROR_OK ) {
		return retval;
	}
	if ( (retval = debug_write_register(target, DEBUG_MEMORY_ACCESS_CMD, DEBUG_MEMORY_ACCESS_CMD_START)) != ERROR_OK ) {
		return retval;
	}
	if ( (retval = debug_read_register(target, DEBUG_MEMORY_ACCESS_RD_DATA, data)) != ERROR_OK ) {
		return retval;
	}
#endif
	LOG_DEBUG("MR A %08X D %08X", address, *data);
	return clear_error_code();
}

static int
this_read_memory(target *p_target, uint32_t address, uint32_t size, uint32_t count, uint8_t *buffer)
{
	LOG_DEBUG("read_memory at %08X, %d bytes", address, size * count);
	unsigned i = 0;  // byte count
	uint32_t x = 0;  // buffer
	int retval = 0;
	unsigned const buffer_size = count * size;
	// Address is not aligned
	if ( address & 0x3 ) {
		if ( (retval = read_mem_word(p_target, address & (~0x3), &x)) != ERROR_OK ) {
			return clear_error_code();
		}
		while ( (address + i) & 0x3 && i != buffer_size ) {
			*(buffer + i) = ((uint8_t*)(&x))[(address + i) & 0x3];
			++i;
		}
	}
	for ( ; i + 4 <= buffer_size; i += 4 ) {
		if ( (retval = read_mem_word(p_target, address + i, (uint32_t*)(buffer + i))) != ERROR_OK ) {
			return clear_error_code();
		}
	}
	if ( buffer_size == i ) {
		return clear_error_code();
	}
	if ( (retval = read_mem_word(p_target, address + i, &x)) != ERROR_OK ) {
		return clear_error_code();
	}
	unsigned const word_start_offset = i;
	for ( ; i != buffer_size; ++i ) {
		*(buffer + i) = ((uint8_t*)(&x))[(i - word_start_offset) & 0x3];
	}
	return clear_error_code();
}

static int
this_examine(target *p_target)
{
	// initialize register values
#if 0
	debug_write_register(target, DEBUG_CONTROL_PWR_RST, DEBUG_CONTROL_PWR_RST_HRESET);
	debug_write_register(target, DEBUG_CONTROL_BREAK, DEBUG_CONTROL_RSTOFBE);
	debug_write_register(target, DEBUG_CONTROL_HALT, DEBUG_CONTROL_HALT_INT3);
	debug_write_register(target, DEBUG_CONTROL_PWR_RST, 0);
#endif
	p_target->state = TARGET_HALTED;
	save_context(p_target);
	target_set_examined(p_target);
	return clear_error_code();
}

static int
this_add_breakpoint(target *p_target, struct breakpoint *breakpoint)
{
	int retval = 0;
	if ( breakpoint->length != 4 || breakpoint->address & 0x3u || breakpoint->type == BKPT_HARD ) {
		return clear_error_code();
	}
	if ( (retval = target_read_buffer(p_target, breakpoint->address, breakpoint->length, breakpoint->orig_instr)) != ERROR_OK ) {
		return clear_error_code();
	}
	if ( (retval = target_write_u32(p_target, breakpoint->address, RV_SCALL())) != ERROR_OK ) {
		return clear_error_code();
	}
	breakpoint->set = 1;

	return clear_error_code();
}

static int
this_remove_breakpoint(target *p_target, struct breakpoint *breakpoint)
{
	if ( breakpoint->length != 4 || breakpoint->type == BKPT_HARD ) {
		return clear_error_code();
	}
	return target_write_buffer(p_target, breakpoint->address, breakpoint->length, breakpoint->orig_instr);
}

static int
this_write_memory(target *p_target, uint32_t address, uint32_t size, uint32_t count, const uint8_t *buffer)
{
	LOG_DEBUG("write_memory at %08X, %d bytes", address, size * count);
#if 0
	unsigned i = 0;  // byte count
	uint32_t x = 0;  // buffer
	int retval = 0;
	unsigned word_start_offset = 0;
	unsigned const buffer_size = count * size;
	// Address is not aligned
	if ( address & 0x3 ) {
		if ( (retval = read_mem_word(target, address & (~0x3), &x)) != ERROR_OK ) {
			return retval;
		}
		while ( (address + i) & 0x3 && i != buffer_size ) {
			((uint8_t*)(&x))[(address + i) & 0x3] = *(buffer + i);
			++i;
		}
		if ( (retval = write_mem_word(target, address & (~0x3), x)) != ERROR_OK ) {
			return retval;
		}
	}
	uint32_t const chunk_write_size = (buffer_size - i) & ~0x3u;
	if ( chunk_write_size < 8 ) {
		for ( ; i + 4 <= buffer_size; i += 4 ) {
			if ( (retval = write_mem_word(target, address + i, *(uint32_t*)(buffer + i))) != ERROR_OK ) {
				return retval;
			}
		}
	} else {
		write_mem_chunk(target, address + i, (uint32_t*)(buffer + i), chunk_write_size / 4);
		i += chunk_write_size;
	}

	if ( buffer_size == i ) {
		return ERROR_OK;
	}
	if ( (retval = read_mem_word(target, address + i, &x)) != ERROR_OK ) {
		return retval;
	}
	word_start_offset = i;
	for ( ; i != buffer_size; ++i ) {
		((uint8_t*)&x)[(i - word_start_offset) & 0x3] = buffer[i];
	}

	return write_mem_word(target, (address + i) & ~0x3, x);
#endif
	return ERROR_OK;
}

static int
this_get_gdb_reg_list(target *p_target, reg **reg_list[], int *reg_list_size, enum target_register_class reg_class)
{
<<<<<<< HEAD
	LOG_DEBUG("Enter");
=======
>>>>>>> 80a4664b
	This_Arch *arch_info = (This_Arch *)p_target->arch_info;

	size_t const num_regs = ARRAY_LEN(general_regs_names_list) + (reg_class == REG_CLASS_ALL ? ARRAY_LEN(FP_regs_names_list) : 0);
	reg** p_reg_array = calloc(num_regs, sizeof(reg*));
	reg *a_reg_list = arch_info->m_reg_cache->reg_list;
	for ( size_t i = 0; i < num_regs; ++i ) {
		p_reg_array[i] = &a_reg_list[i];
	}
	*reg_list_size = num_regs;
	*reg_list = p_reg_array;
	return clear_error_code();
}

target_type syntacore_riscv32i_target =
{
	.name = "syntacore_riscv32i",

	.poll = this_poll,
	.arch_state = this_arch_state,

	.halt = this_halt,
	.resume = this_resume,
	.step = this_step,

	.assert_reset = this_assert_reset,
	.deassert_reset = this_deassert_reset,
	.soft_reset_halt = this_soft_reset_halt,

	.get_gdb_reg_list = this_get_gdb_reg_list,

	.read_memory = this_read_memory,
	.write_memory = this_write_memory,

	.add_breakpoint = this_add_breakpoint,
	.remove_breakpoint = this_remove_breakpoint,

	.target_create = this_target_create,
	.examine = this_examine,

	.init_target = this_init,
};
<|MERGE_RESOLUTION|>--- conflicted
+++ resolved
@@ -299,10 +299,6 @@
 static uint32_t
 DAP_CMD_scan(target* const p_target, uint8_t const DAP_OPCODE, uint32_t const DAP_OPCODE_EXT)
 {
-<<<<<<< HEAD
-	LOG_DEBUG("Enter");
-=======
->>>>>>> 80a4664b
 	IR_select(p_target, TAP_INSTR_DAP_CMD);
 	if ( get_error_code() != ERROR_OK ) {
 		return 0;
@@ -424,10 +420,6 @@
 static reg
 general_purpose_reg_construct(char const* const p_name, uint32_t const number, target* p_target)
 {
-<<<<<<< HEAD
-	LOG_DEBUG("Enter");
-=======
->>>>>>> 80a4664b
 	reg const the_reg = {
 		.name = p_name,
 		.number = number,
@@ -449,10 +441,6 @@
 static reg
 FP_reg_construct(char const* const p_name, uint32_t const number, target* p_target)
 {
-<<<<<<< HEAD
-	LOG_DEBUG("Enter");
-=======
->>>>>>> 80a4664b
 	reg const the_reg = {
 		.name = p_name,
 		.number = number,
@@ -637,13 +625,6 @@
 }
 
 static inline uint8_t
-<<<<<<< HEAD
-WRITE_DBGC_HART_REGS(bool write, uint8_t index) 
-{
-	assert((index & LOW_BITS_MASK(3)) != 0);
-	return index | (write ? 0x8 : 0);
-}
-=======
 REGTRANS_scan_type(bool write, uint8_t index)
 {
 	assert((index & !LOW_BITS_MASK(3)) == 0);
@@ -657,7 +638,6 @@
 	DBGC_CORE_REGS_DBG_STS = 2,
 	DBGC_CORE_REGS_DBG_CMD = 3,
 };
->>>>>>> 80a4664b
 
 static int
 set_reset_state(target *p_target, bool active)
@@ -667,16 +647,6 @@
 	if ( get_error_code() != ERROR_OK ) {
 		return clear_error_code();
 	}
-<<<<<<< HEAD
-	uint32_t const set_value = active ? 1u : 0u;
-	DAP_CMD_scan(p_target, WRITE_DBGC_HART_REGS(1, DBGC_HART_REGS_DBG_CTRL), set_value);
-	if ( get_error_code() != ERROR_OK ) {
-		return clear_error_code();
-	}
-	uint32_t const get_value = DAP_CMD_scan(p_target, WRITE_DBGC_HART_REGS(0, DBGC_HART_REGS_DBG_CTRL), 0);
-	if ( (get_value & 1) != (set_value & 1) ) {
-		LOG_ERROR("Fail to verify reset state: set %#0x, but get %#0x", set_value, get_value);
-=======
 	uint32_t const get_old_value = DAP_CMD_scan(p_target, REGTRANS_scan_type(false, DBGC_HART_REGS_DBG_CTRL), 0);
 
 	static uint32_t const bit_mask = BIT_NUM_TO_MASK(0);
@@ -697,7 +667,6 @@
 	}
 	if ( (get_new_value & bit_mask) != (set_value & bit_mask) ) {
 		LOG_ERROR("Fail to verify reset state: set %#0x, but get %#0x", set_value, get_new_value);
->>>>>>> 80a4664b
 		update_error_code(ERROR_TARGET_FAILURE);
 		return clear_error_code();
 	}
@@ -895,10 +864,6 @@
 static int
 this_get_gdb_reg_list(target *p_target, reg **reg_list[], int *reg_list_size, enum target_register_class reg_class)
 {
-<<<<<<< HEAD
-	LOG_DEBUG("Enter");
-=======
->>>>>>> 80a4664b
 	This_Arch *arch_info = (This_Arch *)p_target->arch_info;
 
 	size_t const num_regs = ARRAY_LEN(general_regs_names_list) + (reg_class == REG_CLASS_ALL ? ARRAY_LEN(FP_regs_names_list) : 0);
