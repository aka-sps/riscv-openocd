--- conflicted
+++ resolved
@@ -4,13 +4,10 @@
 OOCD_TRACE_FILES =
 endif
 
-<<<<<<< HEAD
-%C%_libtarget_la_LIBADD = %D%/openrisc/libopenrisc.la %D%/sc_riscv32/libsc_riscv32.la
-=======
 %C%_libtarget_la_LIBADD = %D%/openrisc/libopenrisc.la \
-	%D%/riscv/libriscv.la
-
->>>>>>> 983a07be
+	%D%/riscv/libriscv.la \
+	%D%/sc_riscv32/libsc_riscv32.la
+
 
 STARTUP_TCL_SRCS += %D%/startup.tcl
 
@@ -45,13 +42,8 @@
 	%D%/target.c \
 	%D%/target_request.c \
 	%D%/testee.c \
-<<<<<<< HEAD
-	%D%/smp.c \
-    %D%/semihosting_common.c
-=======
 	%D%/semihosting_common.c \
 	%D%/smp.c
->>>>>>> 983a07be
 
 ARMV4_5_SRC = \
 	%D%/armv4_5.c \
@@ -147,17 +139,6 @@
 	%D%/lakemont.c \
 	%D%/x86_32_common.c
 
-<<<<<<< HEAD
-RISCV_SRC = \
-	%D%/riscv/riscv-011.c \
-	%D%/riscv/riscv-013.c \
-	%D%/riscv/riscv.c \
-	%D%/riscv/program.c \
-	%D%/riscv/batch.c \
-    %D%/riscv/riscv_semihosting.c
-
-=======
->>>>>>> 983a07be
 %C%_libtarget_la_SOURCES += \
 	%D%/algorithm.h \
 	%D%/arm.h \
@@ -240,8 +221,5 @@
 	%D%/arm_cti.h
 
 include %D%/openrisc/Makefile.am
-<<<<<<< HEAD
-include %D%/sc_riscv32/Makefile.am
-=======
 include %D%/riscv/Makefile.am
->>>>>>> 983a07be
+include %D%/sc_riscv32/Makefile.am