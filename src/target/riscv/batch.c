--- conflicted
+++ resolved
@@ -53,10 +53,6 @@
 
 	keep_alive();
 
-<<<<<<< HEAD
-	LOG_DEBUG("%s: running a batch of %ld scans", batch->target->cmd_name, (long)batch->used_scans);
-=======
->>>>>>> dc4fe858
 	riscv_batch_add_nop(batch);
 
 	for (size_t i = 0; i < batch->used_scans; ++i) {
@@ -65,10 +61,6 @@
 			jtag_add_runtest(batch->idle_count, TAP_IDLE);
 	}
 
-<<<<<<< HEAD
-	LOG_DEBUG("%s: executing queue", batch->target->cmd_name);
-=======
->>>>>>> dc4fe858
 	if (jtag_execute_queue() != ERROR_OK) {
 		LOG_ERROR("%s: Unable to execute JTAG queue", batch->target->cmd_name);
 		return ERROR_FAIL;
@@ -110,13 +102,6 @@
 	riscv_batch_add_nop(batch);
 
 	batch->read_keys[batch->read_keys_used] = batch->used_scans - 1;
-<<<<<<< HEAD
-	LOG_DEBUG("%s: read key %u for batch 0x%p is %u (0x%p)",
-			batch->target->cmd_name,
-			(unsigned) batch->read_keys_used, batch, (unsigned) (batch->used_scans - 1),
-			batch->data_in + sizeof(uint64_t) * (batch->used_scans + 1));
-=======
->>>>>>> dc4fe858
 	return batch->read_keys_used++;
 }
 
@@ -147,10 +132,6 @@
 	riscv_fill_dmi_nop_u64(batch->target, (char *)field->in_value);
 	batch->last_scan = RISCV_SCAN_TYPE_NOP;
 	batch->used_scans++;
-<<<<<<< HEAD
-	LOG_DEBUG("%s:  added NOP with in_value=0x%p", batch->target->cmd_name, field->in_value);
-=======
->>>>>>> dc4fe858
 }
 
 void dump_field(const struct scan_field *field)
