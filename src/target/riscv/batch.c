#ifdef HAVE_CONFIG_H
#include "config.h"
#endif

#include "batch.h"
#include "debug_defines.h"
#include "riscv.h"

#define get_field(reg, mask) (((reg) & (mask)) / ((mask) & ~((mask) << 1)))
#define set_field(reg, mask, val) (((reg) & ~(mask)) | (((val) * ((mask) & ~((mask) << 1))) & (mask)))

static void dump_field(const struct scan_field *field);

struct riscv_batch *riscv_batch_alloc(struct target *target, size_t scans, size_t idle)
{
	scans += 4;
	struct riscv_batch *out = malloc(sizeof(*out));
	memset(out, 0, sizeof(*out));
	out->target = target;
	out->allocated_scans = scans;
	out->used_scans = 0;
	out->idle_count = idle;
	out->data_out = malloc(sizeof(*out->data_out) * (scans) * sizeof(uint64_t));
	out->data_in  = malloc(sizeof(*out->data_in)  * (scans) * sizeof(uint64_t));
	out->fields = malloc(sizeof(*out->fields) * (scans));
	out->last_scan = RISCV_SCAN_TYPE_INVALID;
	out->read_keys = malloc(sizeof(*out->read_keys) * (scans));
	out->read_keys_used = 0;
	return out;
}

void riscv_batch_free(struct riscv_batch *batch)
{
	free(batch->data_in);
	free(batch->data_out);
	free(batch->fields);
	free(batch);
}

bool riscv_batch_full(struct riscv_batch *batch)
{
	return batch->used_scans > (batch->allocated_scans - 4);
}

void riscv_batch_run(struct riscv_batch *batch)
{
	LOG_DEBUG("running a batch of %ld scans", (long)batch->used_scans);
	riscv_batch_add_nop(batch);

	for (size_t i = 0; i < batch->used_scans; ++i) {
		dump_field(batch->fields + i);
		jtag_add_dr_scan(batch->target->tap, 1, batch->fields + i, TAP_IDLE);
		if (batch->idle_count > 0)
			jtag_add_runtest(batch->idle_count, TAP_IDLE);
	}

	LOG_DEBUG("executing queue");
	if (jtag_execute_queue() != ERROR_OK) {
		LOG_ERROR("Unable to execute JTAG queue");
		abort();
	}

	for (size_t i = 0; i < batch->used_scans; ++i)
		dump_field(batch->fields + i);
}

void riscv_batch_add_dmi_write(struct riscv_batch *batch, unsigned address, uint64_t data)
{
	assert(batch->used_scans < batch->allocated_scans);
	struct scan_field *field = batch->fields + batch->used_scans;
	field->num_bits = riscv_dmi_write_u64_bits(batch->target);
	field->out_value = (void *)(batch->data_out + batch->used_scans * sizeof(uint64_t));
	field->in_value  = (void *)(batch->data_in  + batch->used_scans * sizeof(uint64_t));
	riscv_fill_dmi_write_u64(batch->target, (char *)field->out_value, address, data);
	riscv_fill_dmi_nop_u64(batch->target, (char *)field->in_value);
	batch->last_scan = RISCV_SCAN_TYPE_WRITE;
	batch->used_scans++;
}

size_t riscv_batch_add_dmi_read(struct riscv_batch *batch, unsigned address)
{
	assert(batch->used_scans < batch->allocated_scans);
	struct scan_field *field = batch->fields + batch->used_scans;
	field->num_bits = riscv_dmi_write_u64_bits(batch->target);
	field->out_value = (void *)(batch->data_out + batch->used_scans * sizeof(uint64_t));
	field->in_value  = (void *)(batch->data_in  + batch->used_scans * sizeof(uint64_t));
	riscv_fill_dmi_read_u64(batch->target, (char *)field->out_value, address);
	riscv_fill_dmi_nop_u64(batch->target, (char *)field->in_value);
	batch->last_scan = RISCV_SCAN_TYPE_READ;
	batch->used_scans++;

	/* FIXME We get the read response back on the next scan.  For now I'm
	 * just sticking a NOP in there, but this should be coelesced away. */
	riscv_batch_add_nop(batch);

	batch->read_keys[batch->read_keys_used] = batch->used_scans - 1;
<<<<<<< HEAD
	LOG_DEBUG("read key %zu for batch 0x%p is %zu (0x%p)", 
		batch->read_keys_used, batch, batch->used_scans - 1, 
		(uint64_t*)batch->data_in + (batch->used_scans + 1));
=======
	LOG_DEBUG("read key %u for batch 0x%p is %u (0x%p)",
			(unsigned) batch->read_keys_used, batch, (unsigned) (batch->used_scans - 1),
			(uint64_t*)batch->data_in + (batch->used_scans + 1));
>>>>>>> 66806aa7
	return batch->read_keys_used++;
}

uint64_t riscv_batch_get_dmi_read(struct riscv_batch *batch, size_t key)
{
	assert(key < batch->read_keys_used);
	size_t index = batch->read_keys[key];
	assert(index <= batch->used_scans);
	uint64_t *addr = ((uint64_t *)(batch->data_in) + index);
	return *addr;
}

void riscv_batch_add_nop(struct riscv_batch *batch)
{
	assert(batch->used_scans < batch->allocated_scans);
	struct scan_field *field = batch->fields + batch->used_scans;
	field->num_bits = riscv_dmi_write_u64_bits(batch->target);
	field->out_value = (void *)(batch->data_out + batch->used_scans * sizeof(uint64_t));
	field->in_value  = (void *)(batch->data_in  + batch->used_scans * sizeof(uint64_t));
	riscv_fill_dmi_nop_u64(batch->target, (char *)field->out_value);
	riscv_fill_dmi_nop_u64(batch->target, (char *)field->in_value);
	batch->last_scan = RISCV_SCAN_TYPE_NOP;
	batch->used_scans++;
	LOG_DEBUG("  added NOP with in_value=0x%p", field->in_value);
}

void dump_field(const struct scan_field *field)
{
	static const char *op_string[] = {"-", "r", "w", "?"};
	static const char *status_string[] = {"+", "?", "F", "b"};

	if (debug_level < LOG_LVL_DEBUG)
		return;

	assert(field->out_value != NULL);
	uint64_t out = buf_get_u64(field->out_value, 0, field->num_bits);
	unsigned int out_op = get_field(out, DTM_DMI_OP);
	unsigned int out_data = get_field(out, DTM_DMI_DATA);
	unsigned int out_address = out >> DTM_DMI_ADDRESS_OFFSET;

	if (field->in_value) {
		uint64_t in = buf_get_u64(field->in_value, 0, field->num_bits);
		unsigned int in_op = get_field(in, DTM_DMI_OP);
		unsigned int in_data = get_field(in, DTM_DMI_DATA);
		unsigned int in_address = in >> DTM_DMI_ADDRESS_OFFSET;

		log_printf_lf(LOG_LVL_DEBUG,
				__FILE__, __LINE__, __PRETTY_FUNCTION__,
				"%db %s %08x @%02x -> %s %08x @%02x [0x%p -> 0x%p]",
				field->num_bits,
				op_string[out_op], out_data, out_address,
				status_string[in_op], in_data, in_address,
				field->out_value, field->in_value);
	} else {
		log_printf_lf(LOG_LVL_DEBUG,
				__FILE__, __LINE__, __PRETTY_FUNCTION__, "%db %s %08x @%02x -> ?",
				field->num_bits, op_string[out_op], out_data, out_address);
	}
}<|MERGE_RESOLUTION|>--- conflicted
+++ resolved
@@ -94,15 +94,9 @@
 	riscv_batch_add_nop(batch);
 
 	batch->read_keys[batch->read_keys_used] = batch->used_scans - 1;
-<<<<<<< HEAD
-	LOG_DEBUG("read key %zu for batch 0x%p is %zu (0x%p)", 
-		batch->read_keys_used, batch, batch->used_scans - 1, 
-		(uint64_t*)batch->data_in + (batch->used_scans + 1));
-=======
 	LOG_DEBUG("read key %u for batch 0x%p is %u (0x%p)",
 			(unsigned) batch->read_keys_used, batch, (unsigned) (batch->used_scans - 1),
 			(uint64_t*)batch->data_in + (batch->used_scans + 1));
->>>>>>> 66806aa7
 	return batch->read_keys_used++;
 }
 
