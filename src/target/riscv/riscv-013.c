--- conflicted
+++ resolved
@@ -458,17 +458,13 @@
 		bool exec)
 {
 	riscv013_info_t *info = get_info(target);
-	unsigned num_bits = info->abits + DTM_DMI_OP_LENGTH + DTM_DMI_DATA_LENGTH;
-	size_t num_bytes = (num_bits + 7) / 8;
-	uint8_t in[num_bytes];
-	uint8_t out[num_bytes];
+	uint8_t in[8] = {0};
+	uint8_t out[8];
 	struct scan_field field = {
-		.num_bits = num_bits,
+		.num_bits = info->abits + DTM_DMI_OP_LENGTH + DTM_DMI_DATA_LENGTH,
 		.out_value = out,
 		.in_value = in
 	};
-
-	memset(in, 0, num_bytes);
 
 	assert(info->abits != 0);
 
@@ -726,14 +722,9 @@
 			LOG_ERROR("Unsupported size: %d", size_bits);
 			return ~0;
 		case 64:
-<<<<<<< HEAD
-			value |= ((uint64_t) dmi_read(target, DMI_DATA0 + offset + 1)) << 32;
-			// fallthrough
-=======
 			dmi_read(target, &v, DMI_DATA0 + offset + 1);
 			value |= ((uint64_t) v) << 32;
 			/* falls through */
->>>>>>> 983a07be
 		case 32:
 			dmi_read(target, &v, DMI_DATA0 + offset);
 			value |= v;
@@ -751,11 +742,7 @@
 			return ERROR_FAIL;
 		case 64:
 			dmi_write(target, DMI_DATA0 + offset + 1, value >> 32);
-<<<<<<< HEAD
-			// fallthrough
-=======
 			/* falls through */
->>>>>>> 983a07be
 		case 32:
 			dmi_write(target, DMI_DATA0 + offset, value);
 	}
@@ -833,11 +820,7 @@
 	}
 
 	if (value)
-<<<<<<< HEAD
-	*value = read_abstract_arg(target, 0);
-=======
 		*value = read_abstract_arg(target, 0, size);
->>>>>>> 983a07be
 
 	return ERROR_OK;
 }
@@ -849,10 +832,10 @@
 
 	if (number >= GDB_REGNO_FPR0 && number <= GDB_REGNO_FPR31 &&
 			!info->abstract_write_fpr_supported)
-			return ERROR_FAIL;
+		return ERROR_FAIL;
 	if (number >= GDB_REGNO_CSR0 && number <= GDB_REGNO_CSR4095 &&
 			!info->abstract_write_csr_supported)
-			return ERROR_FAIL;
+		return ERROR_FAIL;
 
 	uint32_t command = access_register_command(target, number, size,
 			AC_ACCESS_REGISTER_TRANSFER |
@@ -1169,12 +1152,12 @@
 				riscv_program_insert(&program, fmv_d_x(number - GDB_REGNO_FPR0, S0));
 			else
 				riscv_program_insert(&program, fmv_w_x(number - GDB_REGNO_FPR0, S0));
-	} else if (number >= GDB_REGNO_CSR0 && number <= GDB_REGNO_CSR4095) {
+		} else if (number >= GDB_REGNO_CSR0 && number <= GDB_REGNO_CSR4095) {
 			riscv_program_csrw(&program, S0, number);
-	} else {
-		LOG_ERROR("Unsupported register (enum gdb_regno)(%d)", number);
+		} else {
+			LOG_ERROR("Unsupported register (enum gdb_regno)(%d)", number);
 			return ERROR_FAIL;
-	}
+		}
 	}
 
 	int exec_out = riscv_program_exec(&program, target);
@@ -1291,15 +1274,10 @@
 		/* Don't message on error. Probably the register doesn't exist. */
 
 		if (use_scratch) {
-<<<<<<< HEAD
-			if (scratch_read64(target, &scratch, value) != ERROR_OK)
-			return ERROR_FAIL;
-=======
 			result = scratch_read64(target, &scratch, value);
 			scratch_release(target, &scratch);
 			if (result != ERROR_OK)
 				return result;
->>>>>>> 983a07be
 		} else {
 			/* Read S0 */
 			if (register_read_direct(target, value, GDB_REGNO_S0) != ERROR_OK)
@@ -1317,9 +1295,9 @@
 	}
 
 	if (result == ERROR_OK) {
-	LOG_DEBUG("[%d] reg[0x%x] = 0x%" PRIx64, riscv_current_hartid(target),
-			number, *value);
-}
+		LOG_DEBUG("[%d] reg[0x%x] = 0x%" PRIx64, riscv_current_hartid(target),
+				number, *value);
+	}
 
 	return result;
 }
@@ -1503,7 +1481,7 @@
 		if (result == ERROR_OK)
 			r->xlen[i] = 64;
 		else
-		r->xlen[i] = 32;
+			r->xlen[i] = 32;
 
 		if (register_read(target, &r->misa[i], GDB_REGNO_MISA)) {
 			LOG_ERROR("Fatal: Failed to read MISA from hart %d.", i);
@@ -1517,13 +1495,8 @@
 		/* Display this as early as possible to help people who are using
 		 * really slow simulators. */
 		LOG_DEBUG(" hart %d: XLEN=%d, misa=0x%" PRIx64, i, r->xlen[i],
-<<<<<<< HEAD
-				r->misa);
-		}
-=======
 				r->misa[i]);
 	}
->>>>>>> 983a07be
 
 	LOG_DEBUG("Enumerated %d harts", r->hart_count);
 
@@ -1549,16 +1522,11 @@
 			riscv_count_harts(target));
 	for (int i = 0; i < riscv_count_harts(target); ++i) {
 		if (riscv_hart_enabled(target, i)) {
-<<<<<<< HEAD
-			LOG_INFO(" hart %d: XLEN=%d, %d triggers", i, r->xlen[i],
-				r->trigger_count[i]);
-=======
 			LOG_INFO(" hart %d: XLEN=%d, misa=0x%" PRIx64, i, r->xlen[i],
 					r->misa[i]);
->>>>>>> 983a07be
 		} else {
 			LOG_INFO(" hart %d: currently disabled", i);
-	}
+		}
 	}
 	return ERROR_OK;
 }
@@ -1679,7 +1647,7 @@
 			dmi_write(target, DMI_DMCONTROL, control);
 		}
 		/* Assert ndmreset */
-	control = set_field(control, DMI_DMCONTROL_NDMRESET, 1);
+		control = set_field(control, DMI_DMCONTROL_NDMRESET, 1);
 		dmi_write(target, DMI_DMCONTROL, control);
 
 	} else {
@@ -1689,19 +1657,6 @@
 				target->reset_halt ? 1 : 0);
 		control = set_field(control, DMI_DMCONTROL_NDMRESET, 1);
 		dmi_write(target, DMI_DMCONTROL, control);
-<<<<<<< HEAD
-
-		/* Read back to check if hartreset is supported. */
-		uint32_t rb = dmi_read(target, DMI_DMCONTROL);
-		if (!get_field(rb, DMI_DMCONTROL_HARTRESET)) {
-			/* Use ndmreset instead. That will reset the entire device, but
-			 * that's probably what OpenOCD wants anyway. */
-			control = set_field(control, DMI_DMCONTROL_HARTRESET, 0);
-			control = set_field(control, DMI_DMCONTROL_NDMRESET, 1);
-	dmi_write(target, DMI_DMCONTROL, control);
-		}
-=======
->>>>>>> 983a07be
 	}
 
 	target->state = TARGET_RESET;
@@ -1765,34 +1720,6 @@
 						"Increase the timeout with riscv set_reset_timeout_sec.",
 						index, operation, riscv_reset_timeout_sec, dmstatus);
 				return ERROR_FAIL;
-<<<<<<< HEAD
-	}
-			target->state = TARGET_HALTED;
-		} while (get_field(dmstatus, DMI_DMSTATUS_ALLHALTED) == 0);
-
-		control = set_field(control, DMI_DMCONTROL_HALTREQ, 0);
-	dmi_write(target, DMI_DMCONTROL, control);
-
-	} else {
-		LOG_DEBUG("Waiting for hart to be running.");
-		do {
-			dmstatus = dmi_read(target, DMI_DMSTATUS);
-			if (get_field(dmstatus, DMI_DMSTATUS_ANYHALTED) ||
-					get_field(dmstatus, DMI_DMSTATUS_ANYUNAVAIL)) {
-				LOG_ERROR("Unexpected hart status during reset. dmstatus=0x%x",
-						dmstatus);
-				return ERROR_FAIL;
-			}
-			if (time(NULL) - start > riscv_reset_timeout_sec) {
-				LOG_ERROR("Hart didn't run coming out of reset in %ds; "
-						"dmstatus=0x%x; "
-						"Increase the timeout with riscv set_reset_timeout_sec.",
-						riscv_reset_timeout_sec, dmstatus);
-				return ERROR_FAIL;
-	}
-		} while (get_field(dmstatus, DMI_DMSTATUS_ALLRUNNING) == 0);
-		target->state = TARGET_RUNNING;
-=======
 			}
 		}
 		target->state = TARGET_HALTED;
@@ -1806,7 +1733,6 @@
 
 		if (!target->rtos)
 			break;
->>>>>>> 983a07be
 	}
 	info->dmi_busy_delay = dmi_busy_delay;
 	return ERROR_OK;
@@ -1823,16 +1749,6 @@
 			buffer[6] = value >> 48;
 			buffer[5] = value >> 40;
 			buffer[4] = value >> 32;
-<<<<<<< HEAD
-			// fallthrough
-		case 4:
-			buffer[3] = value >> 24;
-			buffer[2] = value >> 16;
-			// fallthrough
-		case 2:
-			buffer[1] = value >> 8;
-			// fallthrough
-=======
 			/* falls through */
 		case 4:
 			buffer[3] = value >> 24;
@@ -1841,7 +1757,6 @@
 		case 2:
 			buffer[1] = value >> 8;
 			/* falls through */
->>>>>>> 983a07be
 		case 1:
 			buffer[0] = value;
 			break;
@@ -2121,12 +2036,52 @@
  * Read the requested memory, taking care to execute every read exactly once,
  * even if cmderr=busy is encountered.
  */
-static int read_memory_progbuf_inner(struct target *target, target_addr_t address,
+static int read_memory_progbuf(struct target *target, target_addr_t address,
 		uint32_t size, uint32_t count, uint8_t *buffer)
 {
 	RISCV013_INFO(info);
 
 	int result = ERROR_OK;
+
+	LOG_DEBUG("reading %d words of %d bytes from 0x%" TARGET_PRIxADDR, count,
+			size, address);
+
+	select_dmi(target);
+
+	/* s0 holds the next address to write to
+	 * s1 holds the next data value to write
+	 */
+	uint64_t s0, s1;
+	if (register_read(target, &s0, GDB_REGNO_S0) != ERROR_OK)
+		return ERROR_FAIL;
+	if (register_read(target, &s1, GDB_REGNO_S1) != ERROR_OK)
+		return ERROR_FAIL;
+
+	if (execute_fence(target) != ERROR_OK)
+		return ERROR_FAIL;
+
+	/* Write the program (load, increment) */
+	struct riscv_program program;
+	riscv_program_init(&program, target);
+	switch (size) {
+		case 1:
+			riscv_program_lbr(&program, GDB_REGNO_S1, GDB_REGNO_S0, 0);
+			break;
+		case 2:
+			riscv_program_lhr(&program, GDB_REGNO_S1, GDB_REGNO_S0, 0);
+			break;
+		case 4:
+			riscv_program_lwr(&program, GDB_REGNO_S1, GDB_REGNO_S0, 0);
+			break;
+		default:
+			LOG_ERROR("Unsupported size: %d", size);
+			return ERROR_FAIL;
+	}
+	riscv_program_addi(&program, GDB_REGNO_S0, GDB_REGNO_S0, size);
+
+	if (riscv_program_ebreak(&program) != ERROR_OK)
+		return ERROR_FAIL;
+	riscv_program_write(&program);
 
 	/* Write address to S0, and execute buffer. */
 	result = register_write_direct(target, GDB_REGNO_S0, address);
@@ -2165,7 +2120,7 @@
 				" up to 0x%" PRIx64, read_addr, fin_addr);
 		assert(read_addr >= address && read_addr < fin_addr);
 		struct riscv_batch *batch = riscv_batch_alloc(target, 32,
-			info->dmi_busy_delay + info->ac_busy_delay);
+				info->dmi_busy_delay + info->ac_busy_delay);
 
 		size_t reads = 0;
 		for (riscv_addr_t addr = read_addr; addr < fin_addr; addr += size) {
@@ -2192,11 +2147,11 @@
 		riscv_addr_t next_read_addr;
 		uint32_t dmi_data0 = -1;
 		switch (info->cmderr) {
-		case CMDERR_NONE:
+			case CMDERR_NONE:
 				LOG_DEBUG("successful (partial?) memory read");
 				next_read_addr = read_addr + reads * size;
-			break;
-		case CMDERR_BUSY:
+				break;
+			case CMDERR_BUSY:
 				LOG_DEBUG("memory read resulted in busy response");
 
 				/*
@@ -2227,7 +2182,7 @@
      }
 				 */
 				increase_ac_busy_delay(target);
-			riscv013_clear_abstract_error(target);
+				riscv013_clear_abstract_error(target);
 
 				dmi_write(target, DMI_ABSTRACTAUTO, 0);
 
@@ -2243,7 +2198,7 @@
 				result = register_read_direct(target, &next_read_addr,
 						GDB_REGNO_S0);
 				if (result != ERROR_OK) {
-			riscv_batch_free(batch);
+					riscv_batch_free(batch);
 					goto error;
 				}
 				/* Restore the command, and execute it.
@@ -2253,19 +2208,11 @@
 
 				dmi_write(target, DMI_ABSTRACTAUTO,
 						1 << DMI_ABSTRACTAUTO_AUTOEXECDATA_OFFSET);
-<<<<<<< HEAD
-			break;
-		default:
-			LOG_ERROR("error when reading memory, abstractcs=0x%08lx", (long)abstractcs);
-			riscv013_clear_abstract_error(target);
-			riscv_batch_free(batch);
-=======
 				break;
 			default:
-				LOG_DEBUG("error when reading memory, abstractcs=0x%08lx", (long)abstractcs);
+				LOG_ERROR("error when reading memory, abstractcs=0x%08lx", (long)abstractcs);
 				riscv013_clear_abstract_error(target);
 				riscv_batch_free(batch);
->>>>>>> 983a07be
 				result = ERROR_FAIL;
 				goto error;
 		}
@@ -2281,31 +2228,21 @@
 				skip--;
 				continue;
 			}
-			
+
 			riscv_addr_t offset = receive_addr - address;
 			uint64_t dmi_out = riscv_batch_get_dmi_read(batch, i);
 			uint32_t value = get_field(dmi_out, DTM_DMI_DATA);
 			write_to_buf(buffer + offset, value, size);
-<<<<<<< HEAD
-			LOG_DEBUG("M[0x%" PRIx64 "] reads 0x%08x", receive_addr,
-					value);
-=======
 			log_memory_access(receive_addr, value, size, true);
->>>>>>> 983a07be
 
 			receive_addr += size;
-			}
+		}
 		riscv_batch_free(batch);
 
 		if (cmderr == CMDERR_BUSY) {
 			riscv_addr_t offset = receive_addr - address;
 			write_to_buf(buffer + offset, dmi_data0, size);
-<<<<<<< HEAD
-			LOG_DEBUG("M[0x%" PRIx64 "] reads 0x%08x", receive_addr,
-					dmi_data0);
-=======
 			log_memory_access(receive_addr, dmi_data0, size, true);
->>>>>>> 983a07be
 			read_addr += size;
 			receive_addr += size;
 		}
@@ -2319,11 +2256,7 @@
 		if (dmi_read(target, &value, DMI_DATA0) != ERROR_OK)
 			goto error;
 		write_to_buf(buffer + receive_addr - address, value, size);
-<<<<<<< HEAD
-		LOG_DEBUG("M[0x%" PRIx64 "] reads 0x%" PRIx64, receive_addr, value);
-=======
 		log_memory_access(receive_addr, value, size, true);
->>>>>>> 983a07be
 		receive_addr += size;
 	}
 
@@ -2333,95 +2266,14 @@
 	if (result != ERROR_OK)
 		goto error;
 	write_to_buf(buffer + receive_addr - address, value, size);
-<<<<<<< HEAD
-	LOG_DEBUG("M[0x%" PRIx64 "] reads 0x%" PRIx64, receive_addr, value);
-	receive_addr += size;
-=======
 	log_memory_access(receive_addr, value, size, true);
 
+	riscv_set_register(target, GDB_REGNO_S0, s0);
+	riscv_set_register(target, GDB_REGNO_S1, s1);
 	return ERROR_OK;
 
 error:
 	dmi_write(target, DMI_ABSTRACTAUTO, 0);
-
-	return result;
-}
-
-/**
- * Read the requested memory, silently handling memory access errors.
- */
-static int read_memory_progbuf(struct target *target, target_addr_t address,
-		uint32_t size, uint32_t count, uint8_t *buffer)
-{
-	int result = ERROR_OK;
-
-	LOG_DEBUG("reading %d words of %d bytes from 0x%" TARGET_PRIxADDR, count,
-			size, address);
-
-	select_dmi(target);
-
-	memset(buffer, 0, count*size);
-
-	/* s0 holds the next address to write to
-	 * s1 holds the next data value to write
-	 */
-	uint64_t s0, s1;
-	if (register_read(target, &s0, GDB_REGNO_S0) != ERROR_OK)
-		return ERROR_FAIL;
-	if (register_read(target, &s1, GDB_REGNO_S1) != ERROR_OK)
-		return ERROR_FAIL;
-
-	if (execute_fence(target) != ERROR_OK)
-		return ERROR_FAIL;
-
-	/* Write the program (load, increment) */
-	struct riscv_program program;
-	riscv_program_init(&program, target);
-	switch (size) {
-		case 1:
-			riscv_program_lbr(&program, GDB_REGNO_S1, GDB_REGNO_S0, 0);
-			break;
-		case 2:
-			riscv_program_lhr(&program, GDB_REGNO_S1, GDB_REGNO_S0, 0);
-			break;
-		case 4:
-			riscv_program_lwr(&program, GDB_REGNO_S1, GDB_REGNO_S0, 0);
-			break;
-		default:
-			LOG_ERROR("Unsupported size: %d", size);
-			return ERROR_FAIL;
-	}
-	riscv_program_addi(&program, GDB_REGNO_S0, GDB_REGNO_S0, size);
-
-	if (riscv_program_ebreak(&program) != ERROR_OK)
-		return ERROR_FAIL;
-	riscv_program_write(&program);
-
-	result = read_memory_progbuf_inner(target, address, size, count, buffer);
-
-	if (result != ERROR_OK) {
-		/* The full read did not succeed, so we will try to read each word individually. */
-		/* This will not be fast, but reading outside actual memory is a special case anyway. */
-		/* It will make the toolchain happier, especially Eclipse Memory View as it reads ahead. */
-		target_addr_t address_i = address;
-		uint32_t size_i = size;
-		uint32_t count_i = 1;
-		uint8_t *buffer_i = buffer;
-
-		for (uint32_t i = 0; i < count; i++, address_i += size_i, buffer_i += size_i) {
-			result = read_memory_progbuf_inner(target, address_i, size_i, count_i, buffer_i);
-
-			/* The read of a single word failed, so we will just return 0 for that instead */
-			if (result != ERROR_OK) {
-				LOG_DEBUG("error reading single word of %d bytes from 0x%" TARGET_PRIxADDR,
-						size_i, address_i);
-
-				uint64_t value_i = 0;
-				write_to_buf(buffer_i, value_i, size_i);
-			}
-		}
-		result = ERROR_OK;
-	}
 
 	riscv_set_register(target, GDB_REGNO_S0, s0);
 	riscv_set_register(target, GDB_REGNO_S1, s1);
@@ -2615,7 +2467,6 @@
 			return ERROR_FAIL;
 		}
 	}
->>>>>>> 983a07be
 
 	return ERROR_OK;
 }
@@ -2676,9 +2527,9 @@
 				cur_addr);
 
 		struct riscv_batch *batch = riscv_batch_alloc(
-			target,
-			32,
-			info->dmi_busy_delay + info->ac_busy_delay);
+				target,
+				32,
+				info->dmi_busy_delay + info->ac_busy_delay);
 
 		/* To write another word, we put it in S1 and execute the program. */
 		unsigned start = (cur_addr - address) / size;
@@ -2708,11 +2559,7 @@
 					goto error;
 			}
 
-<<<<<<< HEAD
-			LOG_DEBUG("M[0x%08" TARGET_PRIxADDR "] writes 0x%08x", address + offset, value);
-=======
 			log_memory_access(address + offset, value, size, false);
->>>>>>> 983a07be
 			cur_addr += size;
 
 			if (setup_needed) {
@@ -2746,9 +2593,9 @@
 				setup_needed = false;
 			} else {
 				riscv_batch_add_dmi_write(batch, DMI_DATA0, value);
-			if (riscv_batch_full(batch))
-				break;
-		}
+				if (riscv_batch_full(batch))
+					break;
+			}
 		}
 
 		result = riscv_batch_run(batch);
@@ -2768,24 +2615,24 @@
 				return ERROR_FAIL;
 		info->cmderr = get_field(abstractcs, DMI_ABSTRACTCS_CMDERR);
 		switch (info->cmderr) {
-		case CMDERR_NONE:
-			LOG_DEBUG("successful (partial?) memory write");
-			break;
-		case CMDERR_BUSY:
-			LOG_DEBUG("memory write resulted in busy response");
-			riscv013_clear_abstract_error(target);
-			increase_ac_busy_delay(target);
+			case CMDERR_NONE:
+				LOG_DEBUG("successful (partial?) memory write");
+				break;
+			case CMDERR_BUSY:
+				LOG_DEBUG("memory write resulted in busy response");
+				riscv013_clear_abstract_error(target);
+				increase_ac_busy_delay(target);
 
 				dmi_write(target, DMI_ABSTRACTAUTO, 0);
 				result = register_read_direct(target, &cur_addr, GDB_REGNO_S0);
 				if (result != ERROR_OK)
 					goto error;
 				setup_needed = true;
-			break;
-
-		default:
-			LOG_ERROR("error when writing memory, abstractcs=0x%08lx", (long)abstractcs);
-			riscv013_clear_abstract_error(target);
+				break;
+
+			default:
+				LOG_ERROR("error when writing memory, abstractcs=0x%08lx", (long)abstractcs);
+				riscv013_clear_abstract_error(target);
 				result = ERROR_FAIL;
 				goto error;
 		}
@@ -3551,13 +3398,10 @@
 					"set_command_timeout_sec.",
 					riscv_command_timeout_sec, abstractcs);
 			break;
-	}
-}
+		}
+	}
 	/* Clear the error status. */
 	dmi_write(target, DMI_ABSTRACTCS, abstractcs & DMI_ABSTRACTCS_CMDERR);
-<<<<<<< HEAD
-	}
-=======
 }
 
 #define COMPLIANCE_TEST(b, message) \
@@ -4014,5 +3858,4 @@
 		LOG_INFO("%d TESTS FAILED\n", failed_tests);
 		return ERROR_FAIL;
 	}
-}
->>>>>>> 983a07be
+}