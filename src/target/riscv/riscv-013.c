/*
 * Support for RISC-V, debug version 0.13, which is currently (2/4/17) the
 * latest draft.
 */

#include <assert.h>
#include <stdlib.h>
#include <time.h>

#ifdef HAVE_CONFIG_H
#include "config.h"
#endif

#include "target/target.h"
#include "target/algorithm.h"
#include "target/target_type.h"
#include "log.h"
#include "jtag/jtag.h"
#include "target/register.h"
#include "target/breakpoints.h"
#include "helper/time_support.h"
#include "riscv.h"
#include "rtos/riscv_debug.h"
#include "debug_defines.h"
#include "rtos/rtos.h"
#include "program.h"
#include "asm.h"
#include "batch.h"

#define DMI_DATA1 (DMI_DATA0 + 1)

static void riscv013_on_step_or_resume(struct target *target, bool step);
static void riscv013_step_or_resume_current_hart(struct target *target, bool step);
static riscv_addr_t riscv013_progbuf_addr(struct target *target);
static riscv_addr_t riscv013_progbuf_size(struct target *target);
static riscv_addr_t riscv013_data_size(struct target *target);
static riscv_addr_t riscv013_data_addr(struct target *target);
static void riscv013_set_autoexec(struct target *target, unsigned index,
		bool enabled);
static int riscv013_debug_buffer_register(struct target *target, riscv_addr_t addr);
static void riscv013_clear_abstract_error(struct target *target);

/* Implementations of the functions in riscv_info_t. */
static riscv_reg_t riscv013_get_register(struct target *target, int hartid, int regid);
static void riscv013_set_register(struct target *target, int hartid, int regid, uint64_t value);
static void riscv013_select_current_hart(struct target *target);
static void riscv013_halt_current_hart(struct target *target);
static void riscv013_resume_current_hart(struct target *target);
static void riscv013_step_current_hart(struct target *target);
static void riscv013_on_halt(struct target *target);
static void riscv013_on_step(struct target *target);
static void riscv013_on_resume(struct target *target);
static bool riscv013_is_halted(struct target *target);
static enum riscv_halt_reason riscv013_halt_reason(struct target *target);
static void riscv013_debug_buffer_enter(struct target *target, struct riscv_program *p);
static void riscv013_debug_buffer_leave(struct target *target, struct riscv_program *p);
static void riscv013_write_debug_buffer(struct target *target, unsigned index,
		riscv_insn_t d);
static riscv_insn_t riscv013_read_debug_buffer(struct target *target, unsigned
		index);
static int riscv013_execute_debug_buffer(struct target *target);
static void riscv013_fill_dmi_write_u64(struct target *target, char *buf, int a, uint64_t d);
static void riscv013_fill_dmi_read_u64(struct target *target, char *buf, int a);
static int riscv013_dmi_write_u64_bits(struct target *target);
static void riscv013_fill_dmi_nop_u64(struct target *target, char *buf);
static void riscv013_reset_current_hart(struct target *target);

/**
 * Since almost everything can be accomplish by scanning the dbus register, all
 * functions here assume dbus is already selected. The exception are functions
 * called directly by OpenOCD, which can't assume anything about what's
 * currently in IR. They should set IR to dbus explicitly.
 */

#define get_field(reg, mask) (((reg) & (mask)) / ((mask) & ~((mask) << 1)))
#define set_field(reg, mask, val) (((reg) & ~(mask)) | (((val) * ((mask) & ~((mask) << 1))) & (mask)))

#define DIM(x)		(sizeof(x)/sizeof(*x))

#define CSR_DCSR_CAUSE_SWBP		1
#define CSR_DCSR_CAUSE_TRIGGER	2
#define CSR_DCSR_CAUSE_DEBUGINT	3
#define CSR_DCSR_CAUSE_STEP		4
#define CSR_DCSR_CAUSE_HALT		5

#define RISCV013_INFO(r) riscv013_info_t *r = get_info(target)

/*** JTAG registers. ***/

typedef enum {
	DMI_OP_NOP = 0,
	DMI_OP_READ = 1,
	DMI_OP_WRITE = 2
} dmi_op_t;
typedef enum {
	DMI_STATUS_SUCCESS = 0,
	DMI_STATUS_FAILED = 2,
	DMI_STATUS_BUSY = 3
} dmi_status_t;

typedef enum {
	RE_OK,
	RE_FAIL,
	RE_AGAIN
} riscv_error_t;

typedef enum slot {
	SLOT0,
	SLOT1,
	SLOT_LAST,
} slot_t;

/*** Debug Bus registers. ***/

#define CMDERR_NONE				0
#define CMDERR_BUSY				1
#define CMDERR_NOT_SUPPORTED	2
#define CMDERR_EXCEPTION		3
#define CMDERR_HALT_RESUME		4
#define CMDERR_OTHER			7

/*** Info about the core being debugged. ***/

#define WALL_CLOCK_TIMEOUT				2
#define WALL_CLOCK_RESET_TIMEOUT		30

struct trigger {
	uint64_t address;
	uint32_t length;
	uint64_t mask;
	uint64_t value;
	bool read, write, execute;
	int unique_id;
};

struct memory_cache_line {
	uint32_t data;
	bool valid;
	bool dirty;
};

typedef struct {
	/* Number of address bits in the dbus register. */
	unsigned abits;
	/* Number of abstract command data registers. */
	unsigned datacount;
	/* Number of words in the Program Buffer. */
	unsigned progsize;
	/* Number of Program Buffer registers. */
	/* Number of words in Debug RAM. */
	uint64_t tselect;
	bool tselect_dirty;
	/* The value that mstatus actually has on the target right now. This is not
	 * the value we present to the user. That one may be stored in the
	 * reg_cache. */
	uint64_t mstatus_actual;

	/* Single buffer that contains all register names, instead of calling
	 * malloc for each register. Needs to be freed when reg_list is freed. */
	char *reg_names;
	/* Single buffer that contains all register values. */
	void *reg_values;

	// Number of run-test/idle cycles the target requests we do after each dbus
	// access.
	unsigned int dtmcontrol_idle;

	// This value is incremented every time a dbus access comes back as "busy".
	// It's used to determine how many run-test/idle cycles to feed the target
	// in between accesses.
	unsigned int dmi_busy_delay;

	// This value is increased every time we tried to execute two commands
	// consecutively, and the second one failed because the previous hadn't
	// completed yet.  It's used to add extra run-test/idle cycles after
	// starting a command, so we don't have to waste time checking for busy to
	// go low.
	unsigned int ac_busy_delay;

	bool need_strict_step;

	// Some memoized values
	int progbuf_size, progbuf_addr, data_addr, data_size;

	bool abstract_read_csr_supported;
	bool abstract_write_csr_supported;
	bool abstract_read_fpr_supported;
	bool abstract_write_fpr_supported;

	// When a function returns some error due to a failure indicated by the
	// target in cmderr, the caller can look here to see what that error was.
	// (Compare with errno.)
	unsigned cmderr;
} riscv013_info_t;

static void decode_dmi(char *text, unsigned address, unsigned data)
{
	static const struct {
		unsigned address;
		uint64_t mask;
		const char *name;
	} description[] = {
		{ DMI_DMCONTROL, DMI_DMCONTROL_HALTREQ, "haltreq" },
		{ DMI_DMCONTROL, DMI_DMCONTROL_RESUMEREQ, "resumereq" },
		{ DMI_DMCONTROL, DMI_DMCONTROL_HARTRESET, "hartreset" },
		{ DMI_DMCONTROL, DMI_DMCONTROL_HASEL, "hasel" },
		{ DMI_DMCONTROL, DMI_DMCONTROL_HARTSEL, "hartsel" },
		{ DMI_DMCONTROL, DMI_DMCONTROL_NDMRESET, "ndmreset" },
		{ DMI_DMCONTROL, DMI_DMCONTROL_DMACTIVE, "dmactive" },

		{ DMI_DMSTATUS, DMI_DMSTATUS_ALLRESUMEACK, "allresumeack" },
		{ DMI_DMSTATUS, DMI_DMSTATUS_ANYRESUMEACK, "anyresumeack" },
		{ DMI_DMSTATUS, DMI_DMSTATUS_ALLNONEXISTENT, "allnonexistent" },
		{ DMI_DMSTATUS, DMI_DMSTATUS_ANYNONEXISTENT, "anynonexistent" },
		{ DMI_DMSTATUS, DMI_DMSTATUS_ALLUNAVAIL, "allunavail" },
		{ DMI_DMSTATUS, DMI_DMSTATUS_ANYUNAVAIL, "anyunavail" },
		{ DMI_DMSTATUS, DMI_DMSTATUS_ALLRUNNING, "allrunning" },
		{ DMI_DMSTATUS, DMI_DMSTATUS_ANYRUNNING, "anyrunning" },
		{ DMI_DMSTATUS, DMI_DMSTATUS_ALLHALTED, "allhalted" },
		{ DMI_DMSTATUS, DMI_DMSTATUS_ANYHALTED, "anyhalted" },
		{ DMI_DMSTATUS, DMI_DMSTATUS_AUTHENTICATED, "authenticated" },
		{ DMI_DMSTATUS, DMI_DMSTATUS_AUTHBUSY, "authbusy" },
		{ DMI_DMSTATUS, DMI_DMSTATUS_CFGSTRVALID, "cfgstrvalid" },
		{ DMI_DMSTATUS, DMI_DMSTATUS_VERSION, "version" },

		{ DMI_ABSTRACTCS, DMI_ABSTRACTCS_PROGSIZE, "progsize" },
		{ DMI_ABSTRACTCS, DMI_ABSTRACTCS_BUSY, "busy" },
		{ DMI_ABSTRACTCS, DMI_ABSTRACTCS_CMDERR, "cmderr" },
		{ DMI_ABSTRACTCS, DMI_ABSTRACTCS_DATACOUNT, "datacount" },

		{ DMI_COMMAND, DMI_COMMAND_CMDTYPE, "cmdtype" },
	};

	text[0] = 0;
	for (unsigned i = 0; i < DIM(description); i++) {
		if (description[i].address == address) {
			uint64_t mask = description[i].mask;
			unsigned value = get_field(data, mask);
			if (value) {
				if (i > 0)
					*(text++) = ' ';
				if (mask & (mask >> 1)) {
					// If the field is more than 1 bit wide.
					sprintf(text, "%s=%d", description[i].name, value);
				} else {
					strcpy(text, description[i].name);
				}
				text += strlen(text);
			}
		}
	}
}

static void dump_field(const struct scan_field *field)
{
	static const char *op_string[] = {"-", "r", "w", "?"};
	static const char *status_string[] = {"+", "?", "F", "b"};

	if (debug_level < LOG_LVL_DEBUG)
		return;

	uint64_t out = buf_get_u64(field->out_value, 0, field->num_bits);
	unsigned int out_op = get_field(out, DTM_DMI_OP);
	unsigned int out_data = get_field(out, DTM_DMI_DATA);
	unsigned int out_address = out >> DTM_DMI_ADDRESS_OFFSET;

	uint64_t in = buf_get_u64(field->in_value, 0, field->num_bits);
	unsigned int in_op = get_field(in, DTM_DMI_OP);
	unsigned int in_data = get_field(in, DTM_DMI_DATA);
	unsigned int in_address = in >> DTM_DMI_ADDRESS_OFFSET;

	log_printf_lf(LOG_LVL_DEBUG,
			__FILE__, __LINE__, "scan",
			"%db %s %08x @%02x -> %s %08x @%02x",
			field->num_bits,
			op_string[out_op], out_data, out_address,
			status_string[in_op], in_data, in_address);

	char out_text[500];
	char in_text[500];
	decode_dmi(out_text, out_address, out_data);
	decode_dmi(in_text, in_address, in_data);
	if (in_text[0] || out_text[0]) {
		log_printf_lf(LOG_LVL_DEBUG, __FILE__, __LINE__, "scan", "%s -> %s",
				out_text, in_text);
	}
}

static riscv013_info_t *get_info(const struct target *target)
{
	riscv_info_t *info = (riscv_info_t *) target->arch_info;
	return (riscv013_info_t *) info->version_specific;
}

/*** Necessary prototypes. ***/

static int register_get(struct reg *reg);

/*** Utility functions. ***/

bool supports_extension(struct target *target, char letter)
{
	RISCV_INFO(r);
	unsigned num;
	if (letter >= 'a' && letter <= 'z') {
		num = letter - 'a';
	} else if (letter >= 'A' && letter <= 'Z') {
		num = letter - 'A';
	} else {
		return false;
	}
	return r->misa & (1 << num);
}

static void select_dmi(struct target *target)
{
	static uint8_t ir_dmi[1] = {DTM_DMI};
	struct scan_field field = {
		.num_bits = target->tap->ir_length,
		.out_value = ir_dmi,
		.in_value = NULL,
		.check_value = NULL,
		.check_mask = NULL
	};

	jtag_add_ir_scan(target->tap, &field, TAP_IDLE);
}

static uint32_t dtmcontrol_scan(struct target *target, uint32_t out)
{
	struct scan_field field;
	uint8_t in_value[4];
	uint8_t out_value[4];

	buf_set_u32(out_value, 0, 32, out);

	jtag_add_ir_scan(target->tap, &select_dtmcontrol, TAP_IDLE);

	field.num_bits = 32;
	field.out_value = out_value;
	field.in_value = in_value;
	jtag_add_dr_scan(target->tap, 1, &field, TAP_IDLE);

	/* Always return to dmi. */
	select_dmi(target);

	int retval = jtag_execute_queue();
	if (retval != ERROR_OK) {
		LOG_ERROR("failed jtag scan: %d", retval);
		return retval;
	}

	uint32_t in = buf_get_u32(field.in_value, 0, 32);
	LOG_DEBUG("DTMCS: 0x%x -> 0x%x", out, in);

	return in;
}

static void increase_dmi_busy_delay(struct target *target)
{
	riscv013_info_t *info = get_info(target);
	info->dmi_busy_delay += info->dmi_busy_delay / 10 + 1;
	LOG_INFO("dtmcontrol_idle=%d, dmi_busy_delay=%d, ac_busy_delay=%d",
			info->dtmcontrol_idle, info->dmi_busy_delay,
			info->ac_busy_delay);

	dtmcontrol_scan(target, DTM_DTMCS_DMIRESET);
}

static void increase_ac_busy_delay(struct target *target)
{
	riscv013_info_t *info = get_info(target);
	info->ac_busy_delay += info->ac_busy_delay / 10 + 1;
	LOG_INFO("dtmcontrol_idle=%d, dmi_busy_delay=%d, ac_busy_delay=%d",
			info->dtmcontrol_idle, info->dmi_busy_delay,
			info->ac_busy_delay);

	dtmcontrol_scan(target, DTM_DTMCS_DMIRESET);
}

/**
 * exec: If this is set, assume the scan results in an execution, so more
 * run-test/idle cycles may be required.
 */
static dmi_status_t dmi_scan(struct target *target, uint16_t *address_in,
		uint64_t *data_in, dmi_op_t op, uint16_t address_out, uint64_t data_out,
		bool exec)
{
	riscv013_info_t *info = get_info(target);
	uint8_t in[8] = {0};
	uint8_t out[8];
	struct scan_field field = {
		.num_bits = info->abits + DTM_DMI_OP_LENGTH + DTM_DMI_DATA_LENGTH,
		.out_value = out,
		.in_value = in
	};

	assert(info->abits != 0);

	buf_set_u64(out, DTM_DMI_OP_OFFSET, DTM_DMI_OP_LENGTH, op);
	buf_set_u64(out, DTM_DMI_DATA_OFFSET, DTM_DMI_DATA_LENGTH, data_out);
	buf_set_u64(out, DTM_DMI_ADDRESS_OFFSET, info->abits, address_out);

	/* Assume dbus is already selected. */
	jtag_add_dr_scan(target->tap, 1, &field, TAP_IDLE);

	int idle_count = info->dmi_busy_delay;
	if (exec)
		idle_count += info->ac_busy_delay;

	if (idle_count) {
		jtag_add_runtest(idle_count, TAP_IDLE);
	}

	int retval = jtag_execute_queue();
	if (retval != ERROR_OK) {
		LOG_ERROR("dmi_scan failed jtag scan");
		return DMI_STATUS_FAILED;
	}

	if (data_in) {
		*data_in = buf_get_u64(in, DTM_DMI_DATA_OFFSET, DTM_DMI_DATA_LENGTH);
	}

	if (address_in) {
		*address_in = buf_get_u32(in, DTM_DMI_ADDRESS_OFFSET, info->abits);
	}

	dump_field(&field);

	return buf_get_u32(in, DTM_DMI_OP_OFFSET, DTM_DMI_OP_LENGTH);
}

static uint64_t dmi_read(struct target *target, uint16_t address)
{
	select_dmi(target);

	uint64_t value;
	dmi_status_t status;
	uint16_t address_in;

	unsigned i = 0;

	// This first loop ensures that the read request was actually sent
	// to the target. Note that if for some reason this stays busy,
	// it is actually due to the Previous dmi_read or dmi_write.
	for (i = 0; i < 256; i++) {
		status = dmi_scan(target, NULL, NULL, DMI_OP_READ, address, 0,
				false);
		if (status == DMI_STATUS_BUSY) {
			increase_dmi_busy_delay(target);
		} else if (status == DMI_STATUS_SUCCESS) {
			break;
		} else {
			LOG_ERROR("failed read from 0x%x, status=%d", address, status);
			break;
		}
	}

	if (status != DMI_STATUS_SUCCESS) {
		LOG_ERROR("Failed read from 0x%x; status=%d",
				address, status);
		abort();
	}

	// This second loop ensures that we got the read
	// data back. Note that NOP can result in a 'busy' result as well, but
	// that would be noticed on the next DMI access we do.
	for (i = 0; i < 256; i++) {
		status = dmi_scan(target, &address_in, &value, DMI_OP_NOP, address, 0,
				false);
		if (status == DMI_STATUS_BUSY) {
			increase_dmi_busy_delay(target);
		} else if (status == DMI_STATUS_SUCCESS) {
			break;
		} else {
			LOG_ERROR("failed read (NOP) at 0x%x, status=%d\n", address, status);
			break;
		}
	}

	if (status != DMI_STATUS_SUCCESS) {
		LOG_ERROR("Failed read (NOP) from 0x%x; value=0x%" PRIx64 ", status=%d",
				address, value, status);
		abort();
	}

	return value;
}

static void dmi_write(struct target *target, uint16_t address, uint64_t value)
{
	select_dmi(target);
	dmi_status_t status = DMI_STATUS_BUSY;
	unsigned i = 0;

	// The first loop ensures that we successfully sent the write request.
	for (i = 0; i < 256; i++) {
		status = dmi_scan(target, NULL, NULL, DMI_OP_WRITE, address, value,
				address == DMI_COMMAND);
		if (status == DMI_STATUS_BUSY) {
			increase_dmi_busy_delay(target);
		} else if (status == DMI_STATUS_SUCCESS) {
			break;
		} else {
			LOG_ERROR("failed write to 0x%x, status=%d\n", address, status);
			break;
		}
	}

	if (status != DMI_STATUS_SUCCESS) {
		LOG_ERROR("Failed write to 0x%x;, status=%d\n",
				address, status);
		abort();
	}

	// The second loop isn't strictly necessary, but would ensure that
	// the write is complete/ has no non-busy errors before returning from this function.
	for (i = 0; i < 256; i++) {
		status = dmi_scan(target, NULL, NULL, DMI_OP_NOP, address, 0,
				false);
		if (status == DMI_STATUS_BUSY) {
			increase_dmi_busy_delay(target);
		} else if (status == DMI_STATUS_SUCCESS) {
			break;
		} else {
			LOG_ERROR("failed write (NOP) at 0x%x, status=%d\n", address, status);
			break;
		}
	}
	if (status != DMI_STATUS_SUCCESS) {
		LOG_ERROR("failed to write (NOP) 0x%" PRIx64 " to 0x%x; status=%d\n", value, address, status);
		abort();
	}
}

uint32_t abstract_register_size(unsigned width)
{
	switch (width) {
		case 32:
			return set_field(0, AC_ACCESS_REGISTER_SIZE, 2);
		case 64:
			return set_field(0, AC_ACCESS_REGISTER_SIZE, 3);
			break;
		case 128:
			return set_field(0, AC_ACCESS_REGISTER_SIZE, 4);
			break;
		default:
			LOG_ERROR("Unsupported register width: %d", width);
			return 0;
	}
}

static int wait_for_idle(struct target *target, uint32_t *abstractcs)
{
	RISCV013_INFO(info);
	time_t start = time(NULL);
	while (1) {
		*abstractcs = dmi_read(target, DMI_ABSTRACTCS);

		if (get_field(*abstractcs, DMI_ABSTRACTCS_BUSY) == 0) {
			return ERROR_OK;
		}

		if (time(NULL) - start > WALL_CLOCK_TIMEOUT) {
			info->cmderr = get_field(*abstractcs, DMI_ABSTRACTCS_CMDERR);
			if (info->cmderr != CMDERR_NONE) {
				const char *errors[8] = {
					"none",
					"busy",
					"not supported",
					"exception",
					"halt/resume",
					"reserved",
					"reserved",
					"other" };

				LOG_ERROR("Abstract command ended in error '%s' (abstractcs=0x%x)",
						errors[info->cmderr], *abstractcs);
			}

			LOG_ERROR("Timed out waiting for busy to go low. (abstractcs=0x%x)",
					*abstractcs);
			return ERROR_FAIL;
		}
	}
}

static int execute_abstract_command(struct target *target, uint32_t command)
{
	RISCV013_INFO(info);
	LOG_DEBUG("command=0x%x", command);
	dmi_write(target, DMI_COMMAND, command);

	{
		uint32_t dmstatus = 0;
		wait_for_idle(target, &dmstatus);
	}

	uint32_t cs = dmi_read(target, DMI_ABSTRACTCS);
	info->cmderr = get_field(cs, DMI_ABSTRACTCS_CMDERR);
	if (info->cmderr != 0) {
		LOG_DEBUG("command 0x%x failed; abstractcs=0x%x", command, cs);
		// Clear the error.
		dmi_write(target, DMI_ABSTRACTCS, set_field(0, DMI_ABSTRACTCS_CMDERR,
					info->cmderr));
		return ERROR_FAIL;
	}

	return ERROR_OK;
}

static riscv_reg_t read_abstract_arg(struct target *target, unsigned index)
{
	riscv_reg_t value = 0;
	unsigned xlen = riscv_xlen(target);
	unsigned offset = index * xlen / 32;
	switch (xlen) {
		default:
			LOG_ERROR("Unsupported xlen: %d", xlen);
			return ~0;
		case 64:
			value |= ((uint64_t) dmi_read(target, DMI_DATA0 + offset + 1)) << 32;
		case 32:
			value |= dmi_read(target, DMI_DATA0 + offset);
	}
	return value;
}

static int write_abstract_arg(struct target *target, unsigned index,
		riscv_reg_t value)
{
	unsigned xlen = riscv_xlen(target);
	unsigned offset = index * xlen / 32;
	switch (xlen) {
		default:
			LOG_ERROR("Unsupported xlen: %d", xlen);
			return ~0;
		case 64:
			dmi_write(target, DMI_DATA0 + offset + 1, value >> 32);
		case 32:
			dmi_write(target, DMI_DATA0 + offset, value);
	}
	return ERROR_OK;
}

static int register_read_abstract(struct target *target, uint64_t *value,
		uint32_t number, unsigned size)
{
	RISCV013_INFO(r);

	uint32_t command = set_field(0, DMI_COMMAND_CMDTYPE, 0);
	switch (size) {
		case 32:
			command = set_field(command, AC_ACCESS_REGISTER_SIZE, 2);
			break;
		case 64:
			command = set_field(command, AC_ACCESS_REGISTER_SIZE, 3);
			break;
		default:
			LOG_ERROR("Unsupported abstract register read size: %d", size);
			return ERROR_FAIL;
	}
	command = set_field(command, AC_ACCESS_REGISTER_POSTEXEC, 0);
	command = set_field(command, AC_ACCESS_REGISTER_TRANSFER, 1);
	command = set_field(command, AC_ACCESS_REGISTER_WRITE, 0);

	if (number <= GDB_REGNO_XPR31) {
		command = set_field(command, AC_ACCESS_REGISTER_REGNO,
				0x1000 + number - GDB_REGNO_XPR0);
	} else if (number >= GDB_REGNO_FPR0 && number <= GDB_REGNO_FPR31) {
		if (!r->abstract_read_fpr_supported)
			return ERROR_FAIL;
		command = set_field(command, AC_ACCESS_REGISTER_REGNO,
				0x1020 + number - GDB_REGNO_FPR0);
	} else if (number >= GDB_REGNO_CSR0 && number <= GDB_REGNO_CSR4095) {
		if (!r->abstract_read_csr_supported)
			return ERROR_FAIL;
		command = set_field(command, AC_ACCESS_REGISTER_REGNO,
				number - GDB_REGNO_CSR0);
	} else {
		return ERROR_FAIL;
	}

	int result = execute_abstract_command(target, command);
	if (result != ERROR_OK) {
		if (r->cmderr == CMDERR_NOT_SUPPORTED) {
			if (number >= GDB_REGNO_FPR0 && number <= GDB_REGNO_FPR31) {
				r->abstract_read_fpr_supported = false;
				LOG_INFO("Disabling abstract command reads from FPRs.");
			} else if (number >= GDB_REGNO_CSR0 && number <= GDB_REGNO_CSR4095) {
				r->abstract_read_csr_supported = false;
				LOG_INFO("Disabling abstract command reads from CSRs.");
			}
		}
		return result;
	}

	*value = read_abstract_arg(target, 0);

	return ERROR_OK;
}

static int register_write_abstract(struct target *target, uint32_t number,
		uint64_t value, unsigned size)
{
	RISCV013_INFO(info);

	uint32_t command = set_field(0, DMI_COMMAND_CMDTYPE, 0);
	switch (size) {
		case 32:
			command = set_field(command, AC_ACCESS_REGISTER_SIZE, 2);
			break;
		case 64:
			command = set_field(command, AC_ACCESS_REGISTER_SIZE, 3);
			break;
		default:
			LOG_ERROR("Unsupported abstract register read size: %d", size);
			return ERROR_FAIL;
	}
	command = set_field(command, AC_ACCESS_REGISTER_POSTEXEC, 0);
	command = set_field(command, AC_ACCESS_REGISTER_TRANSFER, 1);
	command = set_field(command, AC_ACCESS_REGISTER_WRITE, 1);

	if (number <= GDB_REGNO_XPR31) {
		command = set_field(command, AC_ACCESS_REGISTER_REGNO,
				0x1000 + number - GDB_REGNO_XPR0);
	} else if (number >= GDB_REGNO_FPR0 && number <= GDB_REGNO_FPR31) {
		if (!info->abstract_read_fpr_supported)
			return ERROR_FAIL;
		command = set_field(command, AC_ACCESS_REGISTER_REGNO,
				0x1020 + number - GDB_REGNO_FPR0);
	} else if (number >= GDB_REGNO_CSR0 && number <= GDB_REGNO_CSR4095) {
		if (!info->abstract_read_csr_supported)
			return ERROR_FAIL;
		command = set_field(command, AC_ACCESS_REGISTER_REGNO,
				number - GDB_REGNO_CSR0);
	} else {
		return ERROR_FAIL;
	}

	if (write_abstract_arg(target, 0, value) != ERROR_OK) {
		return ERROR_FAIL;
	}

	int result = execute_abstract_command(target, command);
	if (result != ERROR_OK) {
		if (info->cmderr == CMDERR_NOT_SUPPORTED) {
			if (number >= GDB_REGNO_FPR0 && number <= GDB_REGNO_FPR31) {
				info->abstract_write_fpr_supported = false;
				LOG_INFO("Disabling abstract command writes to FPRs.");
			} else if (number >= GDB_REGNO_CSR0 && number <= GDB_REGNO_CSR4095) {
				info->abstract_write_csr_supported = false;
				LOG_INFO("Disabling abstract command writes to CSRs.");
			}
		}
		return result;
	}

	return ERROR_OK;
}

static int register_write_direct(struct target *target, unsigned number,
		uint64_t value)
{
	LOG_DEBUG("[%d] reg[0x%x] <- 0x%" PRIx64, riscv_current_hartid(target),
			number, value);

	int result = register_write_abstract(target, number, value,
			riscv_xlen(target));
	if (result == ERROR_OK)
		return ERROR_OK;

	struct riscv_program program;

	riscv_program_init(&program, target);

	riscv_addr_t input = riscv_program_alloc_d(&program);
	riscv_program_write_ram(&program, input + 4, value >> 32);
	riscv_program_write_ram(&program, input, value);

	assert(GDB_REGNO_XPR0 == 0);
	if (number <= GDB_REGNO_XPR31) {
		riscv_program_lx(&program, number, input);
	} else if (number >= GDB_REGNO_FPR0 && number <= GDB_REGNO_FPR31) {
		riscv_program_fld(&program, number, input);
	} else if (number >= GDB_REGNO_CSR0 && number <= GDB_REGNO_CSR4095) {
		enum gdb_regno temp = riscv_program_gettemp(&program);
		riscv_program_lx(&program, temp, input);
		riscv_program_csrw(&program, temp, number);
	} else {
		LOG_ERROR("Unsupported register (enum gdb_regno)(%d)", number);
		abort();
	}

	int exec_out = riscv_program_exec(&program, target);
	if (exec_out != ERROR_OK) {
		riscv013_clear_abstract_error(target);
		return ERROR_FAIL;
	}

	return ERROR_OK;
}

/** Actually read registers from the target right now. */
static int register_read_direct(struct target *target, uint64_t *value, uint32_t number)
{
	int result = register_read_abstract(target, value, number,
			riscv_xlen(target));

	if (result != ERROR_OK) {
		struct riscv_program program;
		riscv_program_init(&program, target);
		riscv_addr_t output = riscv_program_alloc_d(&program);
		riscv_program_write_ram(&program, output + 4, 0);
		riscv_program_write_ram(&program, output, 0);

		assert(GDB_REGNO_XPR0 == 0);
		if (number <= GDB_REGNO_XPR31) {
			riscv_program_sx(&program, number, output);
		} else if (number >= GDB_REGNO_FPR0 && number <= GDB_REGNO_FPR31) {
			riscv_program_fsd(&program, number, output);
		} else if (number >= GDB_REGNO_CSR0 && number <= GDB_REGNO_CSR4095) {
			LOG_DEBUG("reading CSR index=0x%03x", number - GDB_REGNO_CSR0);
			enum gdb_regno temp = riscv_program_gettemp(&program);
			riscv_program_csrr(&program, temp, number);
			riscv_program_sx(&program, temp, output);
		} else {
			LOG_ERROR("Unsupported register (enum gdb_regno)(%d)", number);
			abort();
		}

		int exec_out = riscv_program_exec(&program, target);
		if (exec_out != ERROR_OK) {
			riscv013_clear_abstract_error(target);
			return ERROR_FAIL;
		}

		*value = 0;
		*value |= ((uint64_t)(riscv_program_read_ram(&program, output + 4))) << 32;
		*value |= riscv_program_read_ram(&program, output);
	}

	LOG_DEBUG("[%d] reg[0x%x] = 0x%" PRIx64, riscv_current_hartid(target),
			number, *value);
	return ERROR_OK;
}

/*** OpenOCD target functions. ***/

static int register_get(struct reg *reg)
{
	struct target *target = (struct target *) reg->arch_info;
	uint64_t value = riscv_get_register(target, reg->number);
	buf_set_u64(reg->value, 0, 64, value);
	return ERROR_OK;
}

static int register_write(struct target *target, unsigned int number,
		uint64_t value)
{
	riscv_set_register(target, number, value);
	return ERROR_OK;
}

static int register_set(struct reg *reg, uint8_t *buf)
{
	struct target *target = (struct target *) reg->arch_info;

	uint64_t value = buf_get_u64(buf, 0, riscv_xlen(target));

	LOG_DEBUG("write 0x%" PRIx64 " to %s", value, reg->name);
	struct reg *r = &target->reg_cache->reg_list[reg->number];
	r->valid = true;
	memcpy(r->value, buf, (r->size + 7) / 8);

	return register_write(target, reg->number, value);
}

static struct reg_arch_type riscv_reg_arch_type = {
	.get = register_get,
	.set = register_set
};

static int init_target(struct command_context *cmd_ctx,
		struct target *target)
{
	LOG_DEBUG("init");
	riscv_info_t *generic_info = (riscv_info_t *) target->arch_info;

	generic_info->get_register = &riscv013_get_register;
	generic_info->set_register = &riscv013_set_register;
	generic_info->select_current_hart = &riscv013_select_current_hart;
	generic_info->is_halted = &riscv013_is_halted;
	generic_info->halt_current_hart = &riscv013_halt_current_hart;
	generic_info->resume_current_hart = &riscv013_resume_current_hart;
	generic_info->step_current_hart = &riscv013_step_current_hart;
	generic_info->on_halt = &riscv013_on_halt;
	generic_info->on_resume = &riscv013_on_resume;
	generic_info->on_step = &riscv013_on_step;
	generic_info->halt_reason = &riscv013_halt_reason;
	generic_info->debug_buffer_enter = &riscv013_debug_buffer_enter;
	generic_info->debug_buffer_leave = &riscv013_debug_buffer_leave;
	generic_info->read_debug_buffer = &riscv013_read_debug_buffer;
	generic_info->write_debug_buffer = &riscv013_write_debug_buffer;
	generic_info->execute_debug_buffer = &riscv013_execute_debug_buffer;
	generic_info->fill_dmi_write_u64 = &riscv013_fill_dmi_write_u64;
	generic_info->fill_dmi_read_u64 = &riscv013_fill_dmi_read_u64;
	generic_info->fill_dmi_nop_u64 = &riscv013_fill_dmi_nop_u64;
	generic_info->dmi_write_u64_bits = &riscv013_dmi_write_u64_bits;
	generic_info->reset_current_hart = &riscv013_reset_current_hart;

	generic_info->version_specific = calloc(1, sizeof(riscv013_info_t));
	if (!generic_info->version_specific)
		return ERROR_FAIL;
	riscv013_info_t *info = get_info(target);

	info->progbuf_size = -1;
	info->progbuf_addr = -1;
	info->data_size = -1;
	info->data_addr = -1;

	info->dmi_busy_delay = 0;
	info->ac_busy_delay = 0;

	// Assume all these abstract commands are supported until we learn
	// otherwise.
	// TODO: The spec allows eg. one CSR to be able to be accessed abstractly
	// while another one isn't. We don't track that this closely here, but in
	// the future we probably should.
	info->abstract_read_csr_supported = true;
	info->abstract_write_csr_supported = true;
	info->abstract_read_fpr_supported = true;
	info->abstract_write_fpr_supported = true;

	target->reg_cache = calloc(1, sizeof(*target->reg_cache));
	target->reg_cache->name = "RISC-V Registers";
	target->reg_cache->num_regs = GDB_REGNO_COUNT;

	target->reg_cache->reg_list = calloc(GDB_REGNO_COUNT, sizeof(struct reg));

	const unsigned int max_reg_name_len = 12;
	info->reg_names = calloc(1, GDB_REGNO_COUNT * max_reg_name_len);
	char *reg_name = info->reg_names;
	info->reg_values = NULL;

	for (unsigned int i = 0; i < GDB_REGNO_COUNT; i++) {
		struct reg *r = &target->reg_cache->reg_list[i];
		r->number = i;
		r->caller_save = true;
		r->dirty = false;
		r->valid = false;
		r->exist = true;
		r->type = &riscv_reg_arch_type;
		r->arch_info = target;
		if (i <= GDB_REGNO_XPR31) {
			sprintf(reg_name, "x%d", i);
		} else if (i == GDB_REGNO_PC) {
			sprintf(reg_name, "pc");
		} else if (i >= GDB_REGNO_FPR0 && i <= GDB_REGNO_FPR31) {
			sprintf(reg_name, "f%d", i - GDB_REGNO_FPR0);
		} else if (i >= GDB_REGNO_CSR0 && i <= GDB_REGNO_CSR4095) {
			sprintf(reg_name, "csr%d", i - GDB_REGNO_CSR0);
		} else if (i == GDB_REGNO_PRIV) {
			sprintf(reg_name, "priv");
		}
		if (reg_name[0]) {
			r->name = reg_name;
		}
		reg_name += strlen(reg_name) + 1;
		assert(reg_name < info->reg_names + GDB_REGNO_COUNT * max_reg_name_len);
	}

	return ERROR_OK;
}

static void deinit_target(struct target *target)
{
	LOG_DEBUG("riscv_deinit_target()");
	riscv_info_t *info = (riscv_info_t *) target->arch_info;
	free(info->version_specific);
	info->version_specific = NULL;
}

static int examine(struct target *target)
{
	// Don't need to select dbus, since the first thing we do is read dtmcontrol.

	uint32_t dtmcontrol = dtmcontrol_scan(target, 0);
	LOG_DEBUG("dtmcontrol=0x%x", dtmcontrol);
	LOG_DEBUG("  dmireset=%d", get_field(dtmcontrol, DTM_DTMCS_DMIRESET));
	LOG_DEBUG("  idle=%d", get_field(dtmcontrol, DTM_DTMCS_IDLE));
	LOG_DEBUG("  dmistat=%d", get_field(dtmcontrol, DTM_DTMCS_DMISTAT));
	LOG_DEBUG("  abits=%d", get_field(dtmcontrol, DTM_DTMCS_ABITS));
	LOG_DEBUG("  version=%d", get_field(dtmcontrol, DTM_DTMCS_VERSION));
	if (dtmcontrol == 0) {
		LOG_ERROR("dtmcontrol is 0. Check JTAG connectivity/board power.");
		return ERROR_FAIL;
	}
	if (get_field(dtmcontrol, DTM_DTMCS_VERSION) != 1) {
		LOG_ERROR("Unsupported DTM version %d. (dtmcontrol=0x%x)",
				get_field(dtmcontrol, DTM_DTMCS_VERSION), dtmcontrol);
		return ERROR_FAIL;
	}

	riscv013_info_t *info = get_info(target);
	info->abits = get_field(dtmcontrol, DTM_DTMCS_ABITS);
	info->dtmcontrol_idle = get_field(dtmcontrol, DTM_DTMCS_IDLE);

	uint32_t dmcontrol = dmi_read(target, DMI_DMCONTROL);
	uint32_t dmstatus = dmi_read(target, DMI_DMSTATUS);
	if (get_field(dmstatus, DMI_DMSTATUS_VERSION) != 2) {
		LOG_ERROR("OpenOCD only supports Debug Module version 2, not %d "
				"(dmstatus=0x%x)", get_field(dmstatus, DMI_DMSTATUS_VERSION), dmstatus);
		return ERROR_FAIL;
	}

	// Reset the Debug Module.
	dmi_write(target, DMI_DMCONTROL, 0);
	dmi_write(target, DMI_DMCONTROL, DMI_DMCONTROL_DMACTIVE);
	dmcontrol = dmi_read(target, DMI_DMCONTROL);

	LOG_DEBUG("dmcontrol: 0x%08x", dmcontrol);
	LOG_DEBUG("dmstatus:  0x%08x", dmstatus);

	if (!get_field(dmcontrol, DMI_DMCONTROL_DMACTIVE)) {
		LOG_ERROR("Debug Module did not become active. dmcontrol=0x%x",
				dmcontrol);
		return ERROR_FAIL;
	}

	if (!get_field(dmstatus, DMI_DMSTATUS_AUTHENTICATED)) {
		LOG_ERROR("Authentication required by RISC-V core but not "
				"supported by OpenOCD. dmcontrol=0x%x", dmcontrol);
		return ERROR_FAIL;
	}

	if (get_field(dmstatus, DMI_DMSTATUS_ANYUNAVAIL)) {
		LOG_ERROR("The hart is unavailable.");
		return ERROR_FAIL;
	}

	if (get_field(dmstatus, DMI_DMSTATUS_ANYNONEXISTENT)) {
		LOG_ERROR("The hart doesn't exist.");
		return ERROR_FAIL;
	}

	// Check that abstract data registers are accessible.
	uint32_t abstractcs = dmi_read(target, DMI_ABSTRACTCS);
	info->datacount = get_field(abstractcs, DMI_ABSTRACTCS_DATACOUNT);
	info->progsize = get_field(abstractcs, DMI_ABSTRACTCS_PROGSIZE);

	/* Before doing anything else we must first enumerate the harts. */
	RISCV_INFO(r);
	int original_coreid = target->coreid;
	for (int i = 0; i < RISCV_MAX_HARTS; ++i) {
		/* Fake being a non-RTOS targeted to this core so we can see if
		 * it exists.  This avoids the assertion in
		 * riscv_set_current_hartid() that ensures non-RTOS targets
		 * don't touch the harts they're not assigned to.  */
		target->coreid = i;
		r->hart_count = i + 1;
		riscv_set_current_hartid(target, i);

		uint32_t s = dmi_read(target, DMI_DMSTATUS);
		if (get_field(s, DMI_DMSTATUS_ANYNONEXISTENT)) {
			r->hart_count--;
			break;
		}
	}
	target->coreid = original_coreid;

	LOG_DEBUG("Enumerated %d harts", r->hart_count);

	/* Halt every hart so we can probe them. */
	riscv_halt_all_harts(target);

	/* Find the address of the program buffer, which must be done without
	 * knowing anything about the target. */
	for (int i = 0; i < riscv_count_harts(target); ++i) {
		if (!riscv_hart_enabled(target, i))
			continue;

		riscv_set_current_hartid(target, i);

		/* Without knowing anything else we can at least mess with the
		 * program buffer. */
		r->debug_buffer_size[i] = riscv013_progbuf_size(target);

		/* Guess this is a 32-bit system, we're probing it. */
		r->xlen[i] = 32;

		/* First find the low 32 bits of the program buffer.  This is
		 * used to check for alignment. */
		struct riscv_program program32;
		riscv_program_init(&program32, target);
		riscv_program_csrrw(&program32, GDB_REGNO_S0, GDB_REGNO_S0, GDB_REGNO_DSCRATCH);
		riscv_program_insert(&program32, auipc(GDB_REGNO_S0));
		riscv_program_insert(&program32, sw(GDB_REGNO_S0, GDB_REGNO_S0, -4));
		riscv_program_csrrw(&program32, GDB_REGNO_S0, GDB_REGNO_S0, GDB_REGNO_DSCRATCH);
		riscv_program_fence(&program32);
		riscv_program_exec(&program32, target);

		riscv_addr_t progbuf_addr = dmi_read(target, DMI_PROGBUF0) - 4;
		if (get_field(dmi_read(target, DMI_ABSTRACTCS), DMI_ABSTRACTCS_CMDERR) != 0) {
			LOG_ERROR("Unable to find the address of the program buffer on hart %d", i);
			r->xlen[i] = -1;
			continue;
		}
		r->debug_buffer_addr[i] = progbuf_addr;

		/* Check to see if the core can execute 64 bit instructions.
		 * In order to make this work we first need to */
		int offset = (progbuf_addr % 8 == 0) ? -4 : 0;

		/* This program uses a temporary register. If the core can not
		 * execute 64 bit instruction, the original value of temporary
		 * register (s0) will not be restored due to an exception.
		 * So we have to save it and restore manually in that case.
		 * If the core can execute 64 bit instruction, the saved value
		 * is wrong, because it was read with 32 bit lw instruction,
		 * but the value of s0 will be restored by the reverse swap
		 * of s0 and dscratch registers. */
		uint64_t s0 = riscv_get_register(target, GDB_REGNO_S0);

		struct riscv_program program64;
		riscv_program_init(&program64, target);
		riscv_program_csrrw(&program64, GDB_REGNO_S0, GDB_REGNO_S0, GDB_REGNO_DSCRATCH);
		riscv_program_insert(&program64, auipc(GDB_REGNO_S0));
		riscv_program_insert(&program64, sd(GDB_REGNO_S0, GDB_REGNO_S0, offset));
		riscv_program_csrrw(&program64, GDB_REGNO_S0, GDB_REGNO_S0, GDB_REGNO_DSCRATCH);
		riscv_program_fence(&program64);
		int result = riscv_program_exec(&program64, target);

		if (result == ERROR_OK) {
			r->debug_buffer_addr[i] =
				(dmi_read(target, DMI_PROGBUF0 + (8 + offset) / 4) << 32)
				+ dmi_read(target, DMI_PROGBUF0 + (4 + offset) / 4)
				- 4;
			r->xlen[i] = 64;
		} else {
			riscv_set_register(target, GDB_REGNO_S0, s0);
		}

		/* Display this as early as possible to help people who are using
		 * really slow simulators. */
		LOG_DEBUG(" hart %d: XLEN=%d, program buffer at 0x%" PRIx64, i,
				r->xlen[i], r->debug_buffer_addr[i]);

		if (riscv_program_gah(&program64, r->debug_buffer_addr[i])) {
			LOG_ERROR("This implementation will not work with hart %d with debug_buffer_addr of 0x%lx\n", i,
					(long)r->debug_buffer_addr[i]);
			abort();
		}

		/* Check to see if we can use the data words as an extended
		 * program buffer or not. */
		if (r->debug_buffer_addr[i] + (4 * r->debug_buffer_size[i]) == riscv013_data_addr(target)) {
			r->debug_buffer_size[i] += riscv013_data_size(target);
			LOG_DEBUG("extending the debug buffer using data words, total size %d", r->debug_buffer_size[i]);
		}
	}

	/* Then we check the number of triggers availiable to each hart. */
	riscv_enumerate_triggers(target);

	/* Resumes all the harts, so the debugger can later pause them. */
	riscv_resume_all_harts(target);
	target->state = TARGET_RUNNING;
	target_set_examined(target);

	if (target->rtos) {
		riscv_update_threads(target->rtos);
	}

	// Some regression suites rely on seeing 'Examined RISC-V core' to know
	// when they can connect with gdb/telnet.
	// We will need to update those suites if we want to change that text.
	LOG_INFO("Examined RISC-V core; found %d harts",
			riscv_count_harts(target));
	for (int i = 0; i < riscv_count_harts(target); ++i) {
		LOG_INFO(" hart %d: XLEN=%d, program buffer at 0x%" PRIx64
				", %d triggers", i, r->xlen[i], r->debug_buffer_addr[i],
				r->trigger_count[i]);
	}
	return ERROR_OK;
}

static int assert_reset(struct target *target)
{
	/*FIXME -- this only works for single-hart.*/
	RISCV_INFO(r);
	assert(r->current_hartid == 0);

	select_dmi(target);
	LOG_DEBUG("ASSERTING NDRESET");
	uint32_t control = dmi_read(target, DMI_DMCONTROL);
	control = set_field(control, DMI_DMCONTROL_NDMRESET, 1);
	if (target->reset_halt) {
		LOG_DEBUG("TARGET RESET HALT SET, ensuring halt is set during reset.");
		control = set_field(control, DMI_DMCONTROL_HALTREQ, 1);
	} else {
		LOG_DEBUG("TARGET RESET HALT NOT SET");
		control = set_field(control, DMI_DMCONTROL_HALTREQ, 0);
	}

	dmi_write(target, DMI_DMCONTROL, control);

	return ERROR_OK;
}

static int deassert_reset(struct target *target)
{
	RISCV_INFO(r);
	RISCV013_INFO(info);
	select_dmi(target);

	/*FIXME -- this only works for Single Hart*/
	assert(r->current_hartid == 0);

	/*FIXME -- is there bookkeeping we need to do here*/

	uint32_t control = dmi_read(target, DMI_DMCONTROL);

	// Clear the reset, but make sure haltreq is still set
	if (target->reset_halt) {
		control = set_field(control, DMI_DMCONTROL_HALTREQ, 1);
	}

	control = set_field(control, DMI_DMCONTROL_NDMRESET, 0);
	dmi_write(target, DMI_DMCONTROL, control);

	uint32_t status;
	int dmi_busy_delay = info->dmi_busy_delay;
	if (target->reset_halt) {
		LOG_DEBUG("DEASSERTING RESET, waiting for hart to be halted.");
		do {
			status = dmi_read(target, DMI_DMSTATUS);
		} while (get_field(status, DMI_DMSTATUS_ALLHALTED) == 0);
	} else {
		LOG_DEBUG("DEASSERTING RESET, waiting for hart to be running.");
		do {
			status = dmi_read(target, DMI_DMSTATUS);
			if (get_field(status, DMI_DMSTATUS_ANYHALTED) ||
					get_field(status, DMI_DMSTATUS_ANYUNAVAIL)) {
				LOG_ERROR("Unexpected hart status during reset.");
				abort();
			}
		} while (get_field(status, DMI_DMSTATUS_ALLRUNNING) == 0);
	}
	info->dmi_busy_delay = dmi_busy_delay;
	return ERROR_OK;
}

static int read_memory(struct target *target, target_addr_t address,
		uint32_t size, uint32_t count, uint8_t *buffer)
{
	RISCV013_INFO(info);

	LOG_DEBUG("reading %d words of %d bytes from 0x%" TARGET_PRIxADDR, count,
			size, address);

	select_dmi(target);

	/* This program uses two temporary registers.  A word of data and the
	 * associated address are stored at some location in memory.  The
	 * program loads the word from that address and then increments the
	 * address.  The debugger is expected to pull the memory word-by-word
	 * from the chip with AUTOEXEC set in order to trigger program
	 * execution on every word. */
	uint64_t s0 = riscv_get_register(target, GDB_REGNO_S0);
	uint64_t s1 = riscv_get_register(target, GDB_REGNO_S1);

	struct riscv_program program;
	riscv_program_init(&program, target);
	riscv_addr_t r_data = riscv_program_alloc_w(&program);
	riscv_addr_t r_addr = riscv_program_alloc_x(&program);
	riscv_program_fence(&program);
	riscv_program_lx(&program, GDB_REGNO_S0, r_addr);
	riscv_program_addi(&program, GDB_REGNO_S0, GDB_REGNO_S0, size);
	switch (size) {
		case 1:
			riscv_program_lbr(&program, GDB_REGNO_S1, GDB_REGNO_S0, 0);
			break;
		case 2:
			riscv_program_lhr(&program, GDB_REGNO_S1, GDB_REGNO_S0, 0);
			break;
		case 4:
			riscv_program_lwr(&program, GDB_REGNO_S1, GDB_REGNO_S0, 0);
			break;
		default:
			LOG_ERROR("Unsupported size: %d", size);
			return ERROR_FAIL;
	}
	riscv_program_sw(&program, GDB_REGNO_S1, r_data);
	riscv_program_sx(&program, GDB_REGNO_S0, r_addr);

	/* The first round through the program's execution we use the regular
	 * program execution mechanism. */
	switch (riscv_xlen(target)) {
	case 64:
		riscv_program_write_ram(&program, r_addr + 4, (((riscv_addr_t) address) - size) >> 32);
	case 32:
		riscv_program_write_ram(&program, r_addr, ((riscv_addr_t) address) - size);
		break;
	default:
		LOG_ERROR("unknown XLEN %d", riscv_xlen(target));
		return ERROR_FAIL;
	}

	if (riscv_program_exec(&program, target) != ERROR_OK) {
		uint32_t acs = dmi_read(target, DMI_ABSTRACTCS);
		LOG_ERROR("failed to execute program, abstractcs=0x%08x", acs);
		riscv013_clear_abstract_error(target);
		riscv_set_register(target, GDB_REGNO_S0, s0);
		riscv_set_register(target, GDB_REGNO_S1, s1);
		LOG_ERROR("  exiting with ERROR_FAIL");
		return ERROR_FAIL;
	}

	uint32_t value = riscv_program_read_ram(&program, r_data);
	LOG_DEBUG("M[0x%" TARGET_PRIxADDR "] reads 0x%08x", address, value);
	switch (size) {
	case 1:
		buffer[0] = value;
		break;
	case 2:
		buffer[0] = value;
		buffer[1] = value >> 8;
		break;
	case 4:
		buffer[0] = value;
		buffer[1] = value >> 8;
		buffer[2] = value >> 16;
		buffer[3] = value >> 24;
		break;
	default:
		LOG_ERROR("unsupported access size: %d", size);
		return ERROR_FAIL;
	}

	/* The rest of this program is designed to be fast so it reads various
	 * DMI registers directly. */
	int d_data = (r_data - riscv_debug_buffer_addr(target)) / 4;
	int d_addr = (r_addr - riscv_debug_buffer_addr(target)) / 4;

	riscv013_set_autoexec(target, d_data, 1);

	/* Copying memory might fail because we're going too quickly, in which
	 * case we need to back off a bit and try again.  There's two
	 * termination conditions to this loop: a non-BUSY error message, or
	 * the data was all copied. */
	riscv_addr_t cur_addr = 0xbadbeef;
	riscv_addr_t fin_addr = address + (count * size);
	riscv_addr_t prev_addr = ((riscv_addr_t) address) - size;
	bool first = true;
	bool this_is_last_read = false;
	LOG_DEBUG("reading until final address 0x%" PRIx64, fin_addr);
	while (count > 1 && !this_is_last_read) {
		cur_addr = riscv_read_debug_buffer_x(target, d_addr);
		LOG_DEBUG("transferring burst starting at address 0x%" TARGET_PRIxADDR
				" (previous burst was 0x%" TARGET_PRIxADDR ")", cur_addr,
				prev_addr);
		assert(first || prev_addr < cur_addr);
		first = false;
		prev_addr = cur_addr;
		riscv_addr_t start = (cur_addr - address) / size;
		assert (cur_addr >= address);
		struct riscv_batch *batch = riscv_batch_alloc(
			target,
			32,
			info->dmi_busy_delay + info->ac_busy_delay);

		size_t reads = 0;
		size_t rereads = reads;
		for (riscv_addr_t i = start; i < count; ++i) {
			if (i == count - 1) {
				// don't do actual read in this batch,
				// we will do it later after we disable autoexec
				//
				// this is done to avoid reading more memory than requested
				// which in some special cases(like reading stack located
				// at the very top of RAM) may cause an exception
				this_is_last_read = true;
			} else {
				size_t const index =
					riscv_batch_add_dmi_read(
						batch,
						riscv013_debug_buffer_register(target, r_data));
				assert(index == reads);
			}

			reads++;
			if (riscv_batch_full(batch))
				break;
		}

		riscv_batch_run(batch);

		// Note that if the scan resulted in a Busy DMI response, it
		// is this read to abstractcs that will cause the dmi_busy_delay
		// to be incremented if necessary. The loop condition above
		// catches the case where no writes went through at all.

		bool retry_batch_transaction = false;
		uint32_t abstractcs = dmi_read(target, DMI_ABSTRACTCS);
		while (get_field(abstractcs, DMI_ABSTRACTCS_BUSY))
			abstractcs = dmi_read(target, DMI_ABSTRACTCS);
		info->cmderr = get_field(abstractcs, DMI_ABSTRACTCS_CMDERR);
		switch (info->cmderr) {
		case CMDERR_NONE:
			LOG_DEBUG("successful (partial?) memory write");
			break;
		case CMDERR_BUSY:
			LOG_DEBUG("memory write resulted in busy response");
			riscv013_clear_abstract_error(target);
			increase_ac_busy_delay(target);
			retry_batch_transaction = true;
			riscv_batch_free(batch);
			break;
		default:
			LOG_ERROR("error when reading memory, abstractcs=0x%08lx", (long)abstractcs);
			riscv013_set_autoexec(target, d_data, 0);
			riscv_set_register(target, GDB_REGNO_S0, s0);
			riscv_set_register(target, GDB_REGNO_S1, s1);
			riscv013_clear_abstract_error(target);
			riscv_batch_free(batch);
			return ERROR_FAIL;
		}
		if (retry_batch_transaction) continue;

		for (size_t i = start; i < start + reads; ++i) {
			riscv_addr_t offset = size*i;
			riscv_addr_t t_addr = address + offset;
			uint8_t *t_buffer = buffer + offset;

			if (this_is_last_read && i == start + reads - 1) {
				riscv013_set_autoexec(target, d_data, 0);

				// access debug buffer without executing a program - this address logic was taken from program.c
				int const off = (r_data - riscv_debug_buffer_addr(program.target)) / sizeof(program.debug_buffer[0]);
				value = riscv_read_debug_buffer(target, off);
			} else {
				uint64_t dmi_out = riscv_batch_get_dmi_read(batch, rereads);
				value = get_field(dmi_out, DTM_DMI_DATA);
			}
			
			rereads++;

			switch (size) {
			case 1:
				t_buffer[0] = value;
				break;
			case 2:
				t_buffer[0] = value;
				t_buffer[1] = value >> 8;
				break;
			case 4:
				t_buffer[0] = value;
				t_buffer[1] = value >> 8;
				t_buffer[2] = value >> 16;
				t_buffer[3] = value >> 24;
				break;
			default:
				LOG_ERROR("unsupported access size: %d", size);
				return ERROR_FAIL;
			}

			LOG_DEBUG("M[0x%08lx] reads 0x%08x", (long)t_addr, value);
		}
		riscv_batch_free(batch);
	}

	riscv013_set_autoexec(target, d_data, 0);
	riscv_set_register(target, GDB_REGNO_S0, s0);
	riscv_set_register(target, GDB_REGNO_S1, s1);
	return ERROR_OK;
}

static int write_memory(struct target *target, target_addr_t address,
		uint32_t size, uint32_t count, const uint8_t *buffer)
{
	RISCV013_INFO(info);

	LOG_DEBUG("writing %d words of %d bytes to 0x%08lx", count, size, (long)address);

	select_dmi(target);

	/* This program uses two temporary registers.  A word of data and the
	 * associated address are stored at some location in memory.  The
	 * program stores the word to that address and then increments the
	 * address.  The debugger is expected to feed the memory word-by-word
	 * into the chip with AUTOEXEC set in order to trigger program
	 * execution on every word. */
	uint64_t s0 = riscv_get_register(target, GDB_REGNO_S0);
	uint64_t s1 = riscv_get_register(target, GDB_REGNO_S1);

	struct riscv_program program;
	riscv_program_init(&program, target);
	riscv_addr_t r_data = riscv_program_alloc_w(&program);
	riscv_addr_t r_addr = riscv_program_alloc_x(&program);
	riscv_program_fence(&program);
	riscv_program_lx(&program, GDB_REGNO_S0, r_addr);
	riscv_program_lw(&program, GDB_REGNO_S1, r_data);

	switch (size) {
		case 1:
			riscv_program_sbr(&program, GDB_REGNO_S1, GDB_REGNO_S0, 0);
			break;
		case 2:
			riscv_program_shr(&program, GDB_REGNO_S1, GDB_REGNO_S0, 0);
			break;
		case 4:
			riscv_program_swr(&program, GDB_REGNO_S1, GDB_REGNO_S0, 0);
			break;
		default:
			LOG_ERROR("Unsupported size: %d", size);
			return ERROR_FAIL;
	}

	riscv_program_addi(&program, GDB_REGNO_S0, GDB_REGNO_S0, size);
	riscv_program_sx(&program, GDB_REGNO_S0, r_addr);

	/* The first round through the program's execution we use the regular
	 * program execution mechanism. */
	uint32_t value;
	switch (size) {
		case 1:
			value = buffer[0];
			break;
		case 2:
			value = buffer[0]
				| ((uint32_t) buffer[1] << 8);
			break;
		case 4:
			value = buffer[0]
				| ((uint32_t) buffer[1] << 8)
				| ((uint32_t) buffer[2] << 16)
				| ((uint32_t) buffer[3] << 24);
			break;
		default:
			LOG_ERROR("unsupported access size: %d", size);
			return ERROR_FAIL;
	}

	switch (riscv_xlen(target)) {
	case 64:
		riscv_program_write_ram(&program, r_addr + 4, (uint64_t)address >> 32);
	case 32:
		riscv_program_write_ram(&program, r_addr, address);
		break;
	default:
		LOG_ERROR("unknown XLEN %d", riscv_xlen(target));
		return ERROR_FAIL;
	}
	riscv_program_write_ram(&program, r_data, value);

	LOG_DEBUG("M[0x%08lx] writes 0x%08x", (long)address, value);

	if (riscv_program_exec(&program, target) != ERROR_OK) {
		uint32_t acs = dmi_read(target, DMI_ABSTRACTCS);
		LOG_ERROR("failed to execute program, abstractcs=0x%08x", acs);
		riscv013_clear_abstract_error(target);
		riscv_set_register(target, GDB_REGNO_S0, s0);
		riscv_set_register(target, GDB_REGNO_S1, s1);
		LOG_ERROR("  exiting with ERROR_FAIL");
		return ERROR_FAIL;
	}

	/* The rest of this program is designed to be fast so it reads various
	 * DMI registers directly. */
	int d_data = (r_data - riscv_debug_buffer_addr(target)) / 4;
	int d_addr = (r_addr - riscv_debug_buffer_addr(target)) / 4;

	riscv013_set_autoexec(target, d_data, 1);

	/* Copying memory might fail because we're going too quickly, in which
	 * case we need to back off a bit and try again.  There's two
	 * termination conditions to this loop: a non-BUSY error message, or
	 * the data was all copied. */
	riscv_addr_t cur_addr = 0xbadbeef;
	riscv_addr_t fin_addr = address + (count * size);
<<<<<<< HEAD
	LOG_DEBUG("writing until final address 0x%" TARGET_PRIxADDR, fin_addr);
	while ((cur_addr = riscv_read_debug_buffer_x(target, d_addr)) < fin_addr) {
		LOG_DEBUG("transferring burst starting at address 0x%" TARGET_PRIxADDR, cur_addr);
=======
	LOG_DEBUG("writing until final address 0x%016" PRIx64, fin_addr);
	while ((cur_addr = riscv_read_debug_buffer_x(target, d_addr)) < fin_addr) {
		LOG_DEBUG("transferring burst starting at address 0x%016" PRIx64,
				cur_addr);
>>>>>>> 66806aa7
		riscv_addr_t start = (cur_addr - address) / size;
		assert (cur_addr > address);
		struct riscv_batch *batch = riscv_batch_alloc(
			target,
			32,
			info->dmi_busy_delay + info->ac_busy_delay);

		for (riscv_addr_t i = start; i < count; ++i) {
			riscv_addr_t offset = size*i;
			riscv_addr_t t_addr = address + offset;
			const uint8_t *t_buffer = buffer + offset;

			switch (size) {
				case 1:
					value = t_buffer[0];
					break;
				case 2:
					value = t_buffer[0]
						| ((uint32_t) t_buffer[1] << 8);
					break;
				case 4:
					value = t_buffer[0]
						| ((uint32_t) t_buffer[1] << 8)
						| ((uint32_t) t_buffer[2] << 16)
						| ((uint32_t) t_buffer[3] << 24);
					break;
				default:
					LOG_ERROR("unsupported access size: %d", size);
					return ERROR_FAIL;
			}

			LOG_DEBUG("M[0x%08lx] writes 0x%08x", (long)t_addr, value);

			riscv_batch_add_dmi_write(
				batch,
				riscv013_debug_buffer_register(target, r_data),
				value);
			if (riscv_batch_full(batch))
				break;
		}

		riscv_batch_run(batch);
		riscv_batch_free(batch);

		// Note that if the scan resulted in a Busy DMI response, it
		// is this read to abstractcs that will cause the dmi_busy_delay
		// to be incremented if necessary. The loop condition above
		// catches the case where no writes went through at all.

		uint32_t abstractcs = dmi_read(target, DMI_ABSTRACTCS);
		while (get_field(abstractcs, DMI_ABSTRACTCS_BUSY))
			abstractcs = dmi_read(target, DMI_ABSTRACTCS);
		info->cmderr = get_field(abstractcs, DMI_ABSTRACTCS_CMDERR);
		switch (info->cmderr) {
		case CMDERR_NONE:
			LOG_DEBUG("successful (partial?) memory write");
			break;
		case CMDERR_BUSY:
			LOG_DEBUG("memory write resulted in busy response");
			riscv013_clear_abstract_error(target);
			increase_ac_busy_delay(target);
			break;
		default:
			LOG_ERROR("error when writing memory, abstractcs=0x%08lx", (long)abstractcs);
			riscv013_set_autoexec(target, d_data, 0);
			riscv013_clear_abstract_error(target);
			riscv_set_register(target, GDB_REGNO_S0, s0);
			riscv_set_register(target, GDB_REGNO_S1, s1);
			return ERROR_FAIL;
		}
	}

	riscv013_set_autoexec(target, d_data, 0);
	riscv_set_register(target, GDB_REGNO_S0, s0);
	riscv_set_register(target, GDB_REGNO_S1, s1);
	return ERROR_OK;
}

static int arch_state(struct target *target)
{
	return ERROR_OK;
}

struct target_type riscv013_target =
{
	.name = "riscv",

	.init_target = init_target,
	.deinit_target = deinit_target,
	.examine = examine,

	.poll = &riscv_openocd_poll,
	.halt = &riscv_openocd_halt,
	.resume = &riscv_openocd_resume,
	.step = &riscv_openocd_step,

	.assert_reset = assert_reset,
	.deassert_reset = deassert_reset,

	.read_memory = read_memory,
	.write_memory = write_memory,

	.arch_state = arch_state,
};

/*** 0.13-specific implementations of various RISC-V helper functions. ***/
static riscv_reg_t riscv013_get_register(struct target *target, int hid, int rid)
{
	LOG_DEBUG("reading register 0x%08x on hart %d", rid, hid);

	riscv_set_current_hartid(target, hid);

	uint64_t out;
	riscv013_info_t *info = get_info(target);

	if (rid <= GDB_REGNO_XPR31) {
		register_read_direct(target, &out, rid);
	} else if (rid == GDB_REGNO_PC) {
		register_read_direct(target, &out, GDB_REGNO_DPC);
<<<<<<< HEAD
		LOG_DEBUG("read PC from DPC: 0x%" PRIx64, out);
=======
		LOG_DEBUG("read PC from DPC: 0x%016" PRIx64, out);
>>>>>>> 66806aa7
	} else if (rid == GDB_REGNO_PRIV) {
		uint64_t dcsr;
		register_read_direct(target, &dcsr, CSR_DCSR);
		buf_set_u64((unsigned char *)&out, 0, 8, get_field(dcsr, CSR_DCSR_PRV));
	} else {
		int result = register_read_direct(target, &out, rid);
		if (result != ERROR_OK) {
			LOG_ERROR("Unable to read register %d", rid);
			out = -1;
		}

		if (rid == GDB_REGNO_MSTATUS)
			info->mstatus_actual = out;
	}

	return out;
}

static void riscv013_set_register(struct target *target, int hid, int rid, uint64_t value)
{
	LOG_DEBUG("writing register 0x%08x on hart %d", rid, hid);

	riscv_set_current_hartid(target, hid);

	if (rid <= GDB_REGNO_XPR31) {
		register_write_direct(target, rid, value);
	} else if (rid == GDB_REGNO_PC) {
<<<<<<< HEAD
		LOG_DEBUG("writing PC to DPC: 0x%" PRIx64, value);
		register_write_direct(target, GDB_REGNO_DPC, value);
		uint64_t actual_value;
		register_read_direct(target, &actual_value, GDB_REGNO_DPC);
		LOG_DEBUG("  actual DPC written: 0x%" PRIx64, actual_value);
=======
		LOG_DEBUG("writing PC to DPC: 0x%016" PRIx64, value);
		register_write_direct(target, GDB_REGNO_DPC, value);
		uint64_t actual_value;
		register_read_direct(target, &actual_value, GDB_REGNO_DPC);
		LOG_DEBUG("  actual DPC written: 0x%016" PRIx64, actual_value);
>>>>>>> 66806aa7
		assert(value == actual_value);
	} else if (rid == GDB_REGNO_PRIV) {
		uint64_t dcsr;
		register_read_direct(target, &dcsr, CSR_DCSR);
		dcsr = set_field(dcsr, CSR_DCSR_PRV, value);
		register_write_direct(target, CSR_DCSR, dcsr);
	} else {
		register_write_direct(target, rid, value);
	}
}

static void riscv013_select_current_hart(struct target *target)
{
	RISCV_INFO(r);

	uint64_t dmcontrol = dmi_read(target, DMI_DMCONTROL);
	dmcontrol = set_field(dmcontrol, DMI_DMCONTROL_HARTSEL, r->current_hartid);
	dmi_write(target, DMI_DMCONTROL, dmcontrol);
}

static void riscv013_halt_current_hart(struct target *target)
{
	RISCV_INFO(r);
	LOG_DEBUG("halting hart %d", r->current_hartid);
	assert(!riscv_is_halted(target));

	/* Issue the halt command, and then wait for the current hart to halt. */
	uint32_t dmcontrol = dmi_read(target, DMI_DMCONTROL);
	dmcontrol = set_field(dmcontrol, DMI_DMCONTROL_HALTREQ, 1);
	dmi_write(target, DMI_DMCONTROL, dmcontrol);
	for (size_t i = 0; i < 256; ++i)
		if (riscv_is_halted(target))
			break;

	if (!riscv_is_halted(target)) {
		uint32_t dmstatus = dmi_read(target, DMI_DMSTATUS);
		dmcontrol = dmi_read(target, DMI_DMCONTROL);

		LOG_ERROR("unable to halt hart %d", r->current_hartid);
		LOG_ERROR("  dmcontrol=0x%08x", dmcontrol);
		LOG_ERROR("  dmstatus =0x%08x", dmstatus);
		abort();
	}

	dmcontrol = set_field(dmcontrol, DMI_DMCONTROL_HALTREQ, 0);
	dmi_write(target, DMI_DMCONTROL, dmcontrol);
}

static void riscv013_resume_current_hart(struct target *target)
{
	return riscv013_step_or_resume_current_hart(target, false);
}

static void riscv013_step_current_hart(struct target *target)
{
	return riscv013_step_or_resume_current_hart(target, true);
}

static void riscv013_on_resume(struct target *target)
{
	return riscv013_on_step_or_resume(target, false);
}

static void riscv013_on_step(struct target *target)
{
	return riscv013_on_step_or_resume(target, true);
}

static void riscv013_on_halt(struct target *target)
{
}

static bool riscv013_is_halted(struct target *target)
{
	uint32_t dmstatus = dmi_read(target, DMI_DMSTATUS);
	if (get_field(dmstatus, DMI_DMSTATUS_ANYUNAVAIL))
		LOG_ERROR("hart %d is unavailiable", riscv_current_hartid(target));
	if (get_field(dmstatus, DMI_DMSTATUS_ANYNONEXISTENT))
		LOG_ERROR("hart %d doesn't exist", riscv_current_hartid(target));
	return get_field(dmstatus, DMI_DMSTATUS_ALLHALTED);
}

static enum riscv_halt_reason riscv013_halt_reason(struct target *target)
{
	uint64_t dcsr = riscv_get_register(target, GDB_REGNO_DCSR);
	switch (get_field(dcsr, CSR_DCSR_CAUSE)) {
	case CSR_DCSR_CAUSE_SWBP:
	case CSR_DCSR_CAUSE_TRIGGER:
		return RISCV_HALT_BREAKPOINT;
	case CSR_DCSR_CAUSE_STEP:
		return RISCV_HALT_SINGLESTEP;
	case CSR_DCSR_CAUSE_DEBUGINT:
	case CSR_DCSR_CAUSE_HALT:
		return RISCV_HALT_INTERRUPT;
	}

	LOG_ERROR("Unknown DCSR cause field: %x", (int)get_field(dcsr, CSR_DCSR_CAUSE));
	LOG_ERROR("  dcsr=0x%016lx", (long)dcsr);
	abort();
}

void riscv013_debug_buffer_enter(struct target *target, struct riscv_program *program)
{
}

void riscv013_debug_buffer_leave(struct target *target, struct riscv_program *program)
{
}

void riscv013_write_debug_buffer(struct target *target, unsigned index, riscv_insn_t data)
{
	if (index >= riscv013_progbuf_size(target))
		return dmi_write(target, DMI_DATA0 + index - riscv013_progbuf_size(target), data);
	return dmi_write(target, DMI_PROGBUF0 + index, data);
}

riscv_insn_t riscv013_read_debug_buffer(struct target *target, unsigned index)
{
	if (index >= riscv013_progbuf_size(target))
		return dmi_read(target, DMI_DATA0 + index - riscv013_progbuf_size(target));
	return dmi_read(target, DMI_PROGBUF0 + index);
}

int riscv013_execute_debug_buffer(struct target *target)
{
	uint32_t run_program = 0;
	run_program = set_field(run_program, AC_ACCESS_REGISTER_SIZE, 2);
	run_program = set_field(run_program, AC_ACCESS_REGISTER_POSTEXEC, 1);
	run_program = set_field(run_program, AC_ACCESS_REGISTER_TRANSFER, 0);
	run_program = set_field(run_program, AC_ACCESS_REGISTER_REGNO, 0x1000);

	return execute_abstract_command(target, run_program);
}

void riscv013_fill_dmi_write_u64(struct target *target, char *buf, int a, uint64_t d)
{
	RISCV013_INFO(info);
	buf_set_u64((unsigned char *)buf, DTM_DMI_OP_OFFSET, DTM_DMI_OP_LENGTH, DMI_OP_WRITE);
	buf_set_u64((unsigned char *)buf, DTM_DMI_DATA_OFFSET, DTM_DMI_DATA_LENGTH, d);
	buf_set_u64((unsigned char *)buf, DTM_DMI_ADDRESS_OFFSET, info->abits, a);
}

void riscv013_fill_dmi_read_u64(struct target *target, char *buf, int a)
{
	RISCV013_INFO(info);
	buf_set_u64((unsigned char *)buf, DTM_DMI_OP_OFFSET, DTM_DMI_OP_LENGTH, DMI_OP_READ);
	buf_set_u64((unsigned char *)buf, DTM_DMI_DATA_OFFSET, DTM_DMI_DATA_LENGTH, 0);
	buf_set_u64((unsigned char *)buf, DTM_DMI_ADDRESS_OFFSET, info->abits, a);
}

void riscv013_fill_dmi_nop_u64(struct target *target, char *buf)
{
	RISCV013_INFO(info);
	buf_set_u64((unsigned char *)buf, DTM_DMI_OP_OFFSET, DTM_DMI_OP_LENGTH, DMI_OP_NOP);
	buf_set_u64((unsigned char *)buf, DTM_DMI_DATA_OFFSET, DTM_DMI_DATA_LENGTH, 0);
	buf_set_u64((unsigned char *)buf, DTM_DMI_ADDRESS_OFFSET, info->abits, 0);
}

int riscv013_dmi_write_u64_bits(struct target *target)
{
	RISCV013_INFO(info);
	return info->abits + DTM_DMI_DATA_LENGTH + DTM_DMI_OP_LENGTH;
}

void riscv013_reset_current_hart(struct target *target)
{
	select_dmi(target);
	uint32_t control = dmi_read(target, DMI_DMCONTROL);
	control = set_field(control, DMI_DMCONTROL_NDMRESET, 1);
	control = set_field(control, DMI_DMCONTROL_HALTREQ, 1);
	dmi_write(target, DMI_DMCONTROL, control);

	control = set_field(control, DMI_DMCONTROL_NDMRESET, 0);
	dmi_write(target, DMI_DMCONTROL, control);

	time_t start = time(NULL);

	while (1) {
		uint32_t dmstatus = dmi_read(target, DMI_DMSTATUS);
		if (get_field(dmstatus, DMI_DMSTATUS_ALLHALTED)) {
			break;
		}
		if (time(NULL) - start > WALL_CLOCK_RESET_TIMEOUT) {
			LOG_ERROR("Hart didn't halt coming out of reset in %ds; "
					"dmstatus=0x%x", WALL_CLOCK_RESET_TIMEOUT, dmstatus);
			return;
		}
	}

	control = set_field(control, DMI_DMCONTROL_HALTREQ, 0);
	dmi_write(target, DMI_DMCONTROL, control);
}

/* Helper Functions. */
static void riscv013_on_step_or_resume(struct target *target, bool step)
{
	struct riscv_program program;
	riscv_program_init(&program, target);
	riscv_program_fence_i(&program);
	if (riscv_program_exec(&program, target) != ERROR_OK)
		LOG_ERROR("Unable to execute fence.i");

	/* We want to twiddle some bits in the debug CSR so debugging works. */
	uint64_t dcsr = riscv_get_register(target, GDB_REGNO_DCSR);
	dcsr = set_field(dcsr, CSR_DCSR_STEP, step);
	dcsr = set_field(dcsr, CSR_DCSR_EBREAKM, 1);
	dcsr = set_field(dcsr, CSR_DCSR_EBREAKH, 1);
	dcsr = set_field(dcsr, CSR_DCSR_EBREAKS, 1);
	dcsr = set_field(dcsr, CSR_DCSR_EBREAKU, 1);
	riscv_set_register(target, GDB_REGNO_DCSR, dcsr);
}

static void riscv013_step_or_resume_current_hart(struct target *target, bool step)
{
	RISCV_INFO(r);
	LOG_DEBUG("resuming hart %d (for step?=%d)", r->current_hartid, step);
	assert(riscv_is_halted(target));

	struct riscv_program program;
	riscv_program_init(&program, target);
	riscv_program_fence_i(&program);
	if (riscv_program_exec(&program, target) != ERROR_OK)
		abort();

	/* Issue the resume command, and then wait for the current hart to resume. */
	uint32_t dmcontrol = dmi_read(target, DMI_DMCONTROL);
	dmcontrol = set_field(dmcontrol, DMI_DMCONTROL_RESUMEREQ, 1);
	dmi_write(target, DMI_DMCONTROL, dmcontrol);

	for (size_t i = 0; i < 256; ++i) {
		usleep(10);
		uint32_t dmstatus = dmi_read(target, DMI_DMSTATUS);
		if (get_field(dmstatus, DMI_DMSTATUS_ALLRESUMEACK) == 0)
			continue;
		if (step && get_field(dmstatus, DMI_DMSTATUS_ALLHALTED) == 0)
			continue;

		dmcontrol = set_field(dmcontrol, DMI_DMCONTROL_RESUMEREQ, 0);
		dmi_write(target, DMI_DMCONTROL, dmcontrol);
		return;
	}

	uint32_t dmstatus = dmi_read(target, DMI_DMSTATUS);
	dmcontrol = dmi_read(target, DMI_DMCONTROL);
	LOG_ERROR("unable to resume hart %d", r->current_hartid);
	LOG_ERROR("  dmcontrol=0x%08x", dmcontrol);
	LOG_ERROR("  dmstatus =0x%08x", dmstatus);

	if (step) {
		LOG_ERROR("  was stepping, halting");
		riscv013_halt_current_hart(target);
		return;
	}

	abort();
}

riscv_addr_t riscv013_progbuf_addr(struct target *target)
{
	RISCV013_INFO(info);
	assert(info->progbuf_addr != -1);
	return info->progbuf_addr;
}

riscv_addr_t riscv013_progbuf_size(struct target *target)
{
	RISCV013_INFO(info);
	if (info->progbuf_size == -1) {
		uint32_t acs = dmi_read(target, DMI_ABSTRACTCS);
		info->progbuf_size = get_field(acs, DMI_ABSTRACTCS_PROGSIZE);
	}
	return info->progbuf_size;
}

riscv_addr_t riscv013_data_size(struct target *target)
{
	RISCV013_INFO(info);
	if (info->data_size == -1) {
		uint32_t acs = dmi_read(target, DMI_HARTINFO);
		info->data_size = get_field(acs, DMI_HARTINFO_DATASIZE);
	}
	return info->data_size;
}

riscv_addr_t riscv013_data_addr(struct target *target)
{
	RISCV013_INFO(info);
	if (info->data_addr == -1) {
		uint32_t acs = dmi_read(target, DMI_HARTINFO);
		info->data_addr = get_field(acs, DMI_HARTINFO_DATAACCESS) ? get_field(acs, DMI_HARTINFO_DATAADDR) : 0;
	}
	return info->data_addr;
}

void riscv013_set_autoexec(struct target *target, unsigned index, bool enabled)
{
	if (index >= riscv013_progbuf_size(target)) {
		LOG_DEBUG("setting bit %d in AUTOEXECDATA to %d", index, enabled);
		uint32_t aa = dmi_read(target, DMI_ABSTRACTAUTO);
		uint32_t aa_aed = get_field(aa, DMI_ABSTRACTAUTO_AUTOEXECDATA);
		aa_aed &= ~(1 << (index - riscv013_progbuf_size(target)));
		aa_aed |= (enabled << (index - riscv013_progbuf_size(target)));
		aa = set_field(aa, DMI_ABSTRACTAUTO_AUTOEXECDATA, aa_aed);
		dmi_write(target, DMI_ABSTRACTAUTO, aa);
	} else {
		LOG_DEBUG("setting bit %d in AUTOEXECPROGBUF to %d", index, enabled);
		uint32_t aa = dmi_read(target, DMI_ABSTRACTAUTO);
		uint32_t aa_aed = get_field(aa, DMI_ABSTRACTAUTO_AUTOEXECPROGBUF);
		aa_aed &= ~(1 << index);
		aa_aed |= (enabled << index);
		aa = set_field(aa, DMI_ABSTRACTAUTO_AUTOEXECPROGBUF, aa_aed);
		dmi_write(target, DMI_ABSTRACTAUTO, aa);
	}
}

int riscv013_debug_buffer_register(struct target *target, riscv_addr_t addr)
{
	if (addr >= riscv013_data_addr(target))
		return DMI_DATA0 + (addr - riscv013_data_addr(target)) / 4;
	else
		return DMI_PROGBUF0 + (addr - riscv013_progbuf_addr(target)) / 4;
}

void riscv013_clear_abstract_error(struct target *target)
{
	uint32_t acs = dmi_read(target, DMI_ABSTRACTCS);
	dmi_write(target, DMI_ABSTRACTCS, acs);
}<|MERGE_RESOLUTION|>--- conflicted
+++ resolved
@@ -1580,16 +1580,10 @@
 	 * the data was all copied. */
 	riscv_addr_t cur_addr = 0xbadbeef;
 	riscv_addr_t fin_addr = address + (count * size);
-<<<<<<< HEAD
-	LOG_DEBUG("writing until final address 0x%" TARGET_PRIxADDR, fin_addr);
-	while ((cur_addr = riscv_read_debug_buffer_x(target, d_addr)) < fin_addr) {
-		LOG_DEBUG("transferring burst starting at address 0x%" TARGET_PRIxADDR, cur_addr);
-=======
 	LOG_DEBUG("writing until final address 0x%016" PRIx64, fin_addr);
 	while ((cur_addr = riscv_read_debug_buffer_x(target, d_addr)) < fin_addr) {
 		LOG_DEBUG("transferring burst starting at address 0x%016" PRIx64,
 				cur_addr);
->>>>>>> 66806aa7
 		riscv_addr_t start = (cur_addr - address) / size;
 		assert (cur_addr > address);
 		struct riscv_batch *batch = riscv_batch_alloc(
@@ -1709,11 +1703,7 @@
 		register_read_direct(target, &out, rid);
 	} else if (rid == GDB_REGNO_PC) {
 		register_read_direct(target, &out, GDB_REGNO_DPC);
-<<<<<<< HEAD
-		LOG_DEBUG("read PC from DPC: 0x%" PRIx64, out);
-=======
 		LOG_DEBUG("read PC from DPC: 0x%016" PRIx64, out);
->>>>>>> 66806aa7
 	} else if (rid == GDB_REGNO_PRIV) {
 		uint64_t dcsr;
 		register_read_direct(target, &dcsr, CSR_DCSR);
@@ -1741,19 +1731,11 @@
 	if (rid <= GDB_REGNO_XPR31) {
 		register_write_direct(target, rid, value);
 	} else if (rid == GDB_REGNO_PC) {
-<<<<<<< HEAD
-		LOG_DEBUG("writing PC to DPC: 0x%" PRIx64, value);
-		register_write_direct(target, GDB_REGNO_DPC, value);
-		uint64_t actual_value;
-		register_read_direct(target, &actual_value, GDB_REGNO_DPC);
-		LOG_DEBUG("  actual DPC written: 0x%" PRIx64, actual_value);
-=======
 		LOG_DEBUG("writing PC to DPC: 0x%016" PRIx64, value);
 		register_write_direct(target, GDB_REGNO_DPC, value);
 		uint64_t actual_value;
 		register_read_direct(target, &actual_value, GDB_REGNO_DPC);
 		LOG_DEBUG("  actual DPC written: 0x%016" PRIx64, actual_value);
->>>>>>> 66806aa7
 		assert(value == actual_value);
 	} else if (rid == GDB_REGNO_PRIV) {
 		uint64_t dcsr;
