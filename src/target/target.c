--- conflicted
+++ resolved
@@ -3102,15 +3102,9 @@
 
 	const char *value_fmt;
 	switch (size) {
-<<<<<<< HEAD
         case 8:
-            value_fmt = "%16.16llx ";
+		value_fmt = "%16.16"PRIx64" ";
             break;
-=======
-	case 8:
-		value_fmt = "%16.16"PRIx64" ";
-		break;
->>>>>>> 7719e961
 	case 4:
 		value_fmt = "%8.8"PRIx64" ";
 		break;
