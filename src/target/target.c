--- conflicted
+++ resolved
@@ -104,11 +104,8 @@
 extern struct target_type nds32_v3m_target;
 extern struct target_type or1k_target;
 extern struct target_type quark_x10xx_target;
-<<<<<<< HEAD
 extern struct target_type quark_d20xx_target;
-=======
 extern struct target_type syntacore_riscv32i_target;
->>>>>>> be339f58
 
 static struct target_type *target_types[] = {
 	&arm7tdmi_target,
@@ -138,11 +135,8 @@
 	&nds32_v3m_target,
 	&or1k_target,
 	&quark_x10xx_target,
-<<<<<<< HEAD
 	&quark_d20xx_target,
-=======
 	&syntacore_riscv32i_target,
->>>>>>> be339f58
 	NULL,
 };
 
