/***************************************************************************
 *   Copyright (C) 2011 by Mathias Kuester                                 *
 *   kesmtp@freenet.de                                                     *
 *                                                                         *
 *   Copyright (C) 2011 sleep(5) ltd                                       *
 *   tomas@sleepfive.com                                                   *
 *                                                                         *
 *   Copyright (C) 2012 by Christopher D. Kilgour                          *
 *   techie at whiterocker.com                                             *
 *                                                                         *
 *   Copyright (C) 2013 Nemui Trinomius                                    *
 *   nemuisan_kawausogasuki@live.jp                                        *
 *                                                                         *
 *   Copyright (C) 2015 Tomas Vanek                                        *
 *   vanekt@fbl.cz                                                         *
 *                                                                         *
 *   This program is free software; you can redistribute it and/or modify  *
 *   it under the terms of the GNU General Public License as published by  *
 *   the Free Software Foundation; either version 2 of the License, or     *
 *   (at your option) any later version.                                   *
 *                                                                         *
 *   This program is distributed in the hope that it will be useful,       *
 *   but WITHOUT ANY WARRANTY; without even the implied warranty of        *
 *   MERCHANTABILITY or FITNESS FOR A PARTICULAR PURPOSE.  See the         *
 *   GNU General Public License for more details.                          *
 *                                                                         *
 *   You should have received a copy of the GNU General Public License     *
 *   along with this program.  If not, see <http://www.gnu.org/licenses/>. *
 ***************************************************************************/

#ifdef HAVE_CONFIG_H
#include "config.h"
#endif

#include "jtag/interface.h"
#include "imp.h"
#include <helper/binarybuffer.h>
#include <helper/time_support.h>
#include <target/target_type.h>
#include <target/algorithm.h>
#include <target/armv7m.h>
#include <target/cortex_m.h>

/*
 * Implementation Notes
 *
 * The persistent memories in the Kinetis chip families K10 through
 * K70 are all manipulated with the Flash Memory Module.  Some
 * variants call this module the FTFE, others call it the FTFL.  To
 * indicate that both are considered here, we use FTFX.
 *
 * Within the module, according to the chip variant, the persistent
 * memory is divided into what Freescale terms Program Flash, FlexNVM,
 * and FlexRAM.  All chip variants have Program Flash.  Some chip
 * variants also have FlexNVM and FlexRAM, which always appear
 * together.
 *
 * A given Kinetis chip may have 1, 2 or 4 blocks of flash.  Here we map
 * each block to a separate bank.  Each block size varies by chip and
 * may be determined by the read-only SIM_FCFG1 register.  The sector
 * size within each bank/block varies by chip, and may be 1, 2 or 4k.
 * The sector size may be different for flash and FlexNVM.
 *
 * The first half of the flash (1 or 2 blocks) is always Program Flash
 * and always starts at address 0x00000000.  The "PFLSH" flag, bit 23
 * of the read-only SIM_FCFG2 register, determines whether the second
 * half of the flash is also Program Flash or FlexNVM+FlexRAM.  When
 * PFLSH is set, the second from the first half.  When PFLSH is clear,
 * the second half of flash is FlexNVM and always starts at address
 * 0x10000000.  FlexRAM, which is also present when PFLSH is clear,
 * always starts at address 0x14000000.
 *
 * The Flash Memory Module provides a register set where flash
 * commands are loaded to perform flash operations like erase and
 * program.  Different commands are available depending on whether
 * Program Flash or FlexNVM/FlexRAM is being manipulated.  Although
 * the commands used are quite consistent between flash blocks, the
 * parameters they accept differ according to the flash sector size.
 *
 */

/* Addressess */
#define FCF_ADDRESS	0x00000400
#define FCF_FPROT	0x8
#define FCF_FSEC	0xc
#define FCF_FOPT	0xd
#define FCF_FDPROT	0xf
#define FCF_SIZE	0x10

#define FLEXRAM		0x14000000

#define MSCM_OCMDR0	0x40001400
#define FMC_PFB01CR	0x4001f004
#define FTFx_FSTAT	0x40020000
#define FTFx_FCNFG	0x40020001
#define FTFx_FCCOB3	0x40020004
#define FTFx_FPROT3	0x40020010
#define FTFx_FDPROT	0x40020017
#define SIM_BASE	0x40047000
#define SIM_BASE_KL28	0x40074000
#define SIM_COPC	0x40048100
	/* SIM_COPC does not exist on devices with changed SIM_BASE */
#define WDOG_BASE	0x40052000
#define WDOG32_KE1X	0x40052000
#define WDOG32_KL28	0x40076000
#define SMC_PMCTRL	0x4007E001
#define SMC_PMSTAT	0x4007E003
#define SMC32_PMCTRL	0x4007E00C
#define SMC32_PMSTAT	0x4007E014
#define MCM_PLACR	0xF000300C

/* Offsets */
#define SIM_SOPT1_OFFSET    0x0000
#define SIM_SDID_OFFSET	    0x1024
#define SIM_FCFG1_OFFSET    0x104c
#define SIM_FCFG2_OFFSET    0x1050

#define WDOG_STCTRLH_OFFSET      0
#define WDOG32_CS_OFFSET         0

/* Values */
#define PM_STAT_RUN		0x01
#define PM_STAT_VLPR		0x04
#define PM_CTRL_RUNM_RUN	0x00

/* Commands */
#define FTFx_CMD_BLOCKSTAT  0x00
#define FTFx_CMD_SECTSTAT   0x01
#define FTFx_CMD_LWORDPROG  0x06
#define FTFx_CMD_SECTERASE  0x09
#define FTFx_CMD_SECTWRITE  0x0b
#define FTFx_CMD_MASSERASE  0x44
#define FTFx_CMD_PGMPART    0x80
#define FTFx_CMD_SETFLEXRAM 0x81

/* The older Kinetis K series uses the following SDID layout :
 * Bit 31-16 : 0
 * Bit 15-12 : REVID
 * Bit 11-7  : DIEID
 * Bit 6-4   : FAMID
 * Bit 3-0   : PINID
 *
 * The newer Kinetis series uses the following SDID layout :
 * Bit 31-28 : FAMID
 * Bit 27-24 : SUBFAMID
 * Bit 23-20 : SERIESID
 * Bit 19-16 : SRAMSIZE
 * Bit 15-12 : REVID
 * Bit 6-4   : Reserved (0)
 * Bit 3-0   : PINID
 *
 * We assume that if bits 31-16 are 0 then it's an older
 * K-series MCU.
 */

#define KINETIS_SOPT1_RAMSIZE_MASK  0x0000F000
#define KINETIS_SOPT1_RAMSIZE_K24FN1M 0x0000B000

#define KINETIS_SDID_K_SERIES_MASK  0x0000FFFF

#define KINETIS_SDID_DIEID_MASK 0x00000F80

#define KINETIS_SDID_DIEID_K22FN128	0x00000680 /* smaller pflash with FTFA */
#define KINETIS_SDID_DIEID_K22FN256	0x00000A80
#define KINETIS_SDID_DIEID_K22FN512	0x00000E80
#define KINETIS_SDID_DIEID_K24FN256	0x00000700

#define KINETIS_SDID_DIEID_K24FN1M	0x00000300 /* Detect Errata 7534 */

/* We can't rely solely on the FAMID field to determine the MCU
 * type since some FAMID values identify multiple MCUs with
 * different flash sector sizes (K20 and K22 for instance).
 * Therefore we combine it with the DIEID bits which may possibly
 * break if Freescale bumps the DIEID for a particular MCU. */
#define KINETIS_K_SDID_TYPE_MASK 0x00000FF0
#define KINETIS_K_SDID_K10_M50	 0x00000000
#define KINETIS_K_SDID_K10_M72	 0x00000080
#define KINETIS_K_SDID_K10_M100	 0x00000100
#define KINETIS_K_SDID_K10_M120	 0x00000180
#define KINETIS_K_SDID_K11		 0x00000220
#define KINETIS_K_SDID_K12		 0x00000200
#define KINETIS_K_SDID_K20_M50	 0x00000010
#define KINETIS_K_SDID_K20_M72	 0x00000090
#define KINETIS_K_SDID_K20_M100	 0x00000110
#define KINETIS_K_SDID_K20_M120	 0x00000190
#define KINETIS_K_SDID_K21_M50   0x00000230
#define KINETIS_K_SDID_K21_M120	 0x00000330
#define KINETIS_K_SDID_K22_M50   0x00000210
#define KINETIS_K_SDID_K22_M120	 0x00000310
#define KINETIS_K_SDID_K30_M72   0x000000A0
#define KINETIS_K_SDID_K30_M100  0x00000120
#define KINETIS_K_SDID_K40_M72   0x000000B0
#define KINETIS_K_SDID_K40_M100  0x00000130
#define KINETIS_K_SDID_K50_M72   0x000000E0
#define KINETIS_K_SDID_K51_M72	 0x000000F0
#define KINETIS_K_SDID_K53		 0x00000170
#define KINETIS_K_SDID_K60_M100  0x00000140
#define KINETIS_K_SDID_K60_M150  0x000001C0
#define KINETIS_K_SDID_K70_M150  0x000001D0

#define KINETIS_SDID_SERIESID_MASK 0x00F00000
#define KINETIS_SDID_SERIESID_K   0x00000000
#define KINETIS_SDID_SERIESID_KL   0x00100000
#define KINETIS_SDID_SERIESID_KE   0x00200000
#define KINETIS_SDID_SERIESID_KW   0x00500000
#define KINETIS_SDID_SERIESID_KV   0x00600000

#define KINETIS_SDID_SUBFAMID_SHIFT 24
#define KINETIS_SDID_SUBFAMID_MASK  0x0F000000
#define KINETIS_SDID_SUBFAMID_KX0   0x00000000
#define KINETIS_SDID_SUBFAMID_KX1   0x01000000
#define KINETIS_SDID_SUBFAMID_KX2   0x02000000
#define KINETIS_SDID_SUBFAMID_KX3   0x03000000
#define KINETIS_SDID_SUBFAMID_KX4   0x04000000
#define KINETIS_SDID_SUBFAMID_KX5   0x05000000
#define KINETIS_SDID_SUBFAMID_KX6   0x06000000
#define KINETIS_SDID_SUBFAMID_KX7   0x07000000
#define KINETIS_SDID_SUBFAMID_KX8   0x08000000

#define KINETIS_SDID_FAMILYID_SHIFT 28
#define KINETIS_SDID_FAMILYID_MASK  0xF0000000
#define KINETIS_SDID_FAMILYID_K0X   0x00000000
#define KINETIS_SDID_FAMILYID_K1X   0x10000000
#define KINETIS_SDID_FAMILYID_K2X   0x20000000
#define KINETIS_SDID_FAMILYID_K3X   0x30000000
#define KINETIS_SDID_FAMILYID_K4X   0x40000000
#define KINETIS_SDID_FAMILYID_K5X   0x50000000
#define KINETIS_SDID_FAMILYID_K6X   0x60000000
#define KINETIS_SDID_FAMILYID_K7X   0x70000000
#define KINETIS_SDID_FAMILYID_K8X   0x80000000
#define KINETIS_SDID_FAMILYID_KL8X  0x90000000

/* The field originally named DIEID has new name/meaning on KE1x */
#define KINETIS_SDID_PROJECTID_MASK  KINETIS_SDID_DIEID_MASK
#define KINETIS_SDID_PROJECTID_KE1xF 0x00000080
#define KINETIS_SDID_PROJECTID_KE1xZ 0x00000100

struct kinetis_flash_bank {
	struct kinetis_chip *k_chip;
	bool probed;
	unsigned bank_number;		/* bank number in particular chip */
	struct flash_bank *bank;

	uint32_t sector_size;
	uint32_t protection_size;
	uint32_t prog_base;		/* base address for FTFx operations */
					/* usually same as bank->base for pflash, differs for FlexNVM */
	uint32_t protection_block;	/* number of first protection block in this bank */

	enum {
		FC_AUTO = 0,
		FC_PFLASH,
		FC_FLEX_NVM,
		FC_FLEX_RAM,
	} flash_class;
};

#define KINETIS_MAX_BANKS 4u

struct kinetis_chip {
	struct target *target;
	bool probed;

	uint32_t sim_sdid;
	uint32_t sim_fcfg1;
	uint32_t sim_fcfg2;
	uint32_t fcfg2_maxaddr0_shifted;
	uint32_t fcfg2_maxaddr1_shifted;

	unsigned num_pflash_blocks, num_nvm_blocks;
	unsigned pflash_sector_size, nvm_sector_size;
	unsigned max_flash_prog_size;

	uint32_t pflash_base;
	uint32_t pflash_size;
	uint32_t nvm_base;
	uint32_t nvm_size;		/* whole FlexNVM */
	uint32_t dflash_size;		/* accessible rest of FlexNVM if EEPROM backup uses part of FlexNVM */

	uint32_t progr_accel_ram;
	uint32_t sim_base;

	enum {
		FS_PROGRAM_SECTOR = 1,
		FS_PROGRAM_LONGWORD = 2,
		FS_PROGRAM_PHRASE = 4,		/* Unsupported */

		FS_NO_CMD_BLOCKSTAT = 0x40,
		FS_WIDTH_256BIT = 0x80,
	} flash_support;

	enum {
		KINETIS_CACHE_NONE,
		KINETIS_CACHE_K,	/* invalidate using FMC->PFB0CR/PFB01CR */
		KINETIS_CACHE_L,	/* invalidate using MCM->PLACR */
		KINETIS_CACHE_MSCM,	/* devices like KE1xF, invalidate MSCM->OCMDR0 */
	} cache_type;

	enum {
		KINETIS_WDOG_NONE,
		KINETIS_WDOG_K,
		KINETIS_WDOG_COP,
		KINETIS_WDOG32_KE1X,
		KINETIS_WDOG32_KL28,
	} watchdog_type;

	enum {
		KINETIS_SMC,
		KINETIS_SMC32,
	} sysmodectrlr_type;

	char name[40];

	unsigned num_banks;
	struct kinetis_flash_bank banks[KINETIS_MAX_BANKS];
};

struct kinetis_type {
	uint32_t sdid;
	char *name;
};

static const struct kinetis_type kinetis_types_old[] = {
	{ KINETIS_K_SDID_K10_M50,  "MK10D%s5" },
	{ KINETIS_K_SDID_K10_M72,  "MK10D%s7" },
	{ KINETIS_K_SDID_K10_M100, "MK10D%s10" },
	{ KINETIS_K_SDID_K10_M120, "MK10F%s12" },
	{ KINETIS_K_SDID_K11,      "MK11D%s5" },
	{ KINETIS_K_SDID_K12,      "MK12D%s5" },

	{ KINETIS_K_SDID_K20_M50,  "MK20D%s5" },
	{ KINETIS_K_SDID_K20_M72,  "MK20D%s7" },
	{ KINETIS_K_SDID_K20_M100, "MK20D%s10" },
	{ KINETIS_K_SDID_K20_M120, "MK20F%s12" },
	{ KINETIS_K_SDID_K21_M50,  "MK21D%s5" },
	{ KINETIS_K_SDID_K21_M120, "MK21F%s12" },
	{ KINETIS_K_SDID_K22_M50,  "MK22D%s5" },
	{ KINETIS_K_SDID_K22_M120, "MK22F%s12" },

	{ KINETIS_K_SDID_K30_M72,  "MK30D%s7" },
	{ KINETIS_K_SDID_K30_M100, "MK30D%s10" },

	{ KINETIS_K_SDID_K40_M72,  "MK40D%s7" },
	{ KINETIS_K_SDID_K40_M100, "MK40D%s10" },

	{ KINETIS_K_SDID_K50_M72,  "MK50D%s7" },
	{ KINETIS_K_SDID_K51_M72,  "MK51D%s7" },
	{ KINETIS_K_SDID_K53,      "MK53D%s10" },

	{ KINETIS_K_SDID_K60_M100, "MK60D%s10" },
	{ KINETIS_K_SDID_K60_M150, "MK60F%s15" },

	{ KINETIS_K_SDID_K70_M150, "MK70F%s15" },
};


#define MDM_AP			1

#define MDM_REG_STAT		0x00
#define MDM_REG_CTRL		0x04
#define MDM_REG_ID		0xfc

#define MDM_STAT_FMEACK		(1<<0)
#define MDM_STAT_FREADY		(1<<1)
#define MDM_STAT_SYSSEC		(1<<2)
#define MDM_STAT_SYSRES		(1<<3)
#define MDM_STAT_FMEEN		(1<<5)
#define MDM_STAT_BACKDOOREN	(1<<6)
#define MDM_STAT_LPEN		(1<<7)
#define MDM_STAT_VLPEN		(1<<8)
#define MDM_STAT_LLSMODEXIT	(1<<9)
#define MDM_STAT_VLLSXMODEXIT	(1<<10)
#define MDM_STAT_CORE_HALTED	(1<<16)
#define MDM_STAT_CORE_SLEEPDEEP	(1<<17)
#define MDM_STAT_CORESLEEPING	(1<<18)

#define MDM_CTRL_FMEIP		(1<<0)
#define MDM_CTRL_DBG_DIS	(1<<1)
#define MDM_CTRL_DBG_REQ	(1<<2)
#define MDM_CTRL_SYS_RES_REQ	(1<<3)
#define MDM_CTRL_CORE_HOLD_RES	(1<<4)
#define MDM_CTRL_VLLSX_DBG_REQ	(1<<5)
#define MDM_CTRL_VLLSX_DBG_ACK	(1<<6)
#define MDM_CTRL_VLLSX_STAT_ACK	(1<<7)

#define MDM_ACCESS_TIMEOUT	500 /* msec */


static bool allow_fcf_writes;
static uint8_t fcf_fopt = 0xff;
static bool create_banks;


struct flash_driver kinetis_flash;
static int kinetis_write_inner(struct flash_bank *bank, const uint8_t *buffer,
			uint32_t offset, uint32_t count);
static int kinetis_probe_chip(struct kinetis_chip *k_chip);
static int kinetis_auto_probe(struct flash_bank *bank);


static int kinetis_mdm_write_register(struct adiv5_dap *dap, unsigned reg, uint32_t value)
{
	int retval;
	LOG_DEBUG("MDM_REG[0x%02x] <- %08" PRIX32, reg, value);

	retval = dap_queue_ap_write(dap_ap(dap, MDM_AP), reg, value);
	if (retval != ERROR_OK) {
		LOG_DEBUG("MDM: failed to queue a write request");
		return retval;
	}

	retval = dap_run(dap);
	if (retval != ERROR_OK) {
		LOG_DEBUG("MDM: dap_run failed");
		return retval;
	}


	return ERROR_OK;
}

static int kinetis_mdm_read_register(struct adiv5_dap *dap, unsigned reg, uint32_t *result)
{
	int retval;

	retval = dap_queue_ap_read(dap_ap(dap, MDM_AP), reg, result);
	if (retval != ERROR_OK) {
		LOG_DEBUG("MDM: failed to queue a read request");
		return retval;
	}

	retval = dap_run(dap);
	if (retval != ERROR_OK) {
		LOG_DEBUG("MDM: dap_run failed");
		return retval;
	}

	LOG_DEBUG("MDM_REG[0x%02x]: %08" PRIX32, reg, *result);
	return ERROR_OK;
}

static int kinetis_mdm_poll_register(struct adiv5_dap *dap, unsigned reg,
			uint32_t mask, uint32_t value, uint32_t timeout_ms)
{
	uint32_t val;
	int retval;
	int64_t ms_timeout = timeval_ms() + timeout_ms;

	do {
		retval = kinetis_mdm_read_register(dap, reg, &val);
		if (retval != ERROR_OK || (val & mask) == value)
			return retval;

		alive_sleep(1);
	} while (timeval_ms() < ms_timeout);

	LOG_DEBUG("MDM: polling timed out");
	return ERROR_FAIL;
}

/*
 * This command can be used to break a watchdog reset loop when
 * connecting to an unsecured target. Unlike other commands, halt will
 * automatically retry as it does not know how far into the boot process
 * it is when the command is called.
 */
COMMAND_HANDLER(kinetis_mdm_halt)
{
	struct target *target = get_current_target(CMD_CTX);
	struct cortex_m_common *cortex_m = target_to_cm(target);
	struct adiv5_dap *dap = cortex_m->armv7m.arm.dap;
	int retval;
	int tries = 0;
	uint32_t stat;
	int64_t ms_timeout = timeval_ms() + MDM_ACCESS_TIMEOUT;

	if (!dap) {
		LOG_ERROR("Cannot perform halt with a high-level adapter");
		return ERROR_FAIL;
	}

	while (true) {
		tries++;

		kinetis_mdm_write_register(dap, MDM_REG_CTRL, MDM_CTRL_CORE_HOLD_RES);

		alive_sleep(1);

		retval = kinetis_mdm_read_register(dap, MDM_REG_STAT, &stat);
		if (retval != ERROR_OK) {
			LOG_DEBUG("MDM: failed to read MDM_REG_STAT");
			continue;
		}

		/* Repeat setting MDM_CTRL_CORE_HOLD_RES until system is out of
		 * reset with flash ready and without security
		 */
		if ((stat & (MDM_STAT_FREADY | MDM_STAT_SYSSEC | MDM_STAT_SYSRES))
				== (MDM_STAT_FREADY | MDM_STAT_SYSRES))
			break;

		if (timeval_ms() >= ms_timeout) {
			LOG_ERROR("MDM: halt timed out");
			return ERROR_FAIL;
		}
	}

	LOG_DEBUG("MDM: halt succeded after %d attempts.", tries);

	target_poll(target);
	/* enable polling in case kinetis_check_flash_security_status disabled it */
	jtag_poll_set_enabled(true);

	alive_sleep(100);

	target->reset_halt = true;
	target->type->assert_reset(target);

	retval = kinetis_mdm_write_register(dap, MDM_REG_CTRL, 0);
	if (retval != ERROR_OK) {
		LOG_ERROR("MDM: failed to clear MDM_REG_CTRL");
		return retval;
	}

	target->type->deassert_reset(target);

	return ERROR_OK;
}

COMMAND_HANDLER(kinetis_mdm_reset)
{
	struct target *target = get_current_target(CMD_CTX);
	struct cortex_m_common *cortex_m = target_to_cm(target);
	struct adiv5_dap *dap = cortex_m->armv7m.arm.dap;
	int retval;

	if (!dap) {
		LOG_ERROR("Cannot perform reset with a high-level adapter");
		return ERROR_FAIL;
	}

	retval = kinetis_mdm_write_register(dap, MDM_REG_CTRL, MDM_CTRL_SYS_RES_REQ);
	if (retval != ERROR_OK) {
		LOG_ERROR("MDM: failed to write MDM_REG_CTRL");
		return retval;
	}

	retval = kinetis_mdm_poll_register(dap, MDM_REG_STAT, MDM_STAT_SYSRES, 0, 500);
	if (retval != ERROR_OK) {
		LOG_ERROR("MDM: failed to assert reset");
		return retval;
	}

	retval = kinetis_mdm_write_register(dap, MDM_REG_CTRL, 0);
	if (retval != ERROR_OK) {
		LOG_ERROR("MDM: failed to clear MDM_REG_CTRL");
		return retval;
	}

	return ERROR_OK;
}

/*
 * This function implements the procedure to mass erase the flash via
 * SWD/JTAG on Kinetis K and L series of devices as it is described in
 * AN4835 "Production Flash Programming Best Practices for Kinetis K-
 * and L-series MCUs" Section 4.2.1. To prevent a watchdog reset loop,
 * the core remains halted after this function completes as suggested
 * by the application note.
 */
COMMAND_HANDLER(kinetis_mdm_mass_erase)
{
	struct target *target = get_current_target(CMD_CTX);
	struct cortex_m_common *cortex_m = target_to_cm(target);
	struct adiv5_dap *dap = cortex_m->armv7m.arm.dap;

	if (!dap) {
		LOG_ERROR("Cannot perform mass erase with a high-level adapter");
		return ERROR_FAIL;
	}

	int retval;

	/*
	 * ... Power on the processor, or if power has already been
	 * applied, assert the RESET pin to reset the processor. For
	 * devices that do not have a RESET pin, write the System
	 * Reset Request bit in the MDM-AP control register after
	 * establishing communication...
	 */

	/* assert SRST if configured */
	bool has_srst = jtag_get_reset_config() & RESET_HAS_SRST;
	if (has_srst)
		adapter_assert_reset();

	retval = kinetis_mdm_write_register(dap, MDM_REG_CTRL, MDM_CTRL_SYS_RES_REQ);
	if (retval != ERROR_OK && !has_srst) {
		LOG_ERROR("MDM: failed to assert reset");
		goto deassert_reset_and_exit;
	}

	/*
	 * ... Read the MDM-AP status register repeatedly and wait for
	 * stable conditions suitable for mass erase:
	 * - mass erase is enabled
	 * - flash is ready
	 * - reset is finished
	 *
	 * Mass erase is started as soon as all conditions are met in 32
	 * subsequent status reads.
	 *
	 * In case of not stable conditions (RESET/WDOG loop in secured device)
	 * the user is asked for manual pressing of RESET button
	 * as a last resort.
	 */
	int cnt_mass_erase_disabled = 0;
	int cnt_ready = 0;
	int64_t ms_start = timeval_ms();
	bool man_reset_requested = false;

	do {
		uint32_t stat = 0;
		int64_t ms_elapsed = timeval_ms() - ms_start;

		if (!man_reset_requested && ms_elapsed > 100) {
			LOG_INFO("MDM: Press RESET button now if possible.");
			man_reset_requested = true;
		}

		if (ms_elapsed > 3000) {
			LOG_ERROR("MDM: waiting for mass erase conditions timed out.");
			LOG_INFO("Mass erase of a secured MCU is not possible without hardware reset.");
			LOG_INFO("Connect SRST, use 'reset_config srst_only' and retry.");
			goto deassert_reset_and_exit;
		}
		retval = kinetis_mdm_read_register(dap, MDM_REG_STAT, &stat);
		if (retval != ERROR_OK) {
			cnt_ready = 0;
			continue;
		}

		if (!(stat & MDM_STAT_FMEEN)) {
			cnt_ready = 0;
			cnt_mass_erase_disabled++;
			if (cnt_mass_erase_disabled > 10) {
				LOG_ERROR("MDM: mass erase is disabled");
				goto deassert_reset_and_exit;
			}
			continue;
		}

		if ((stat & (MDM_STAT_FREADY | MDM_STAT_SYSRES)) == MDM_STAT_FREADY)
			cnt_ready++;
		else
			cnt_ready = 0;

	} while (cnt_ready < 32);

	/*
	 * ... Write the MDM-AP control register to set the Flash Mass
	 * Erase in Progress bit. This will start the mass erase
	 * process...
	 */
	retval = kinetis_mdm_write_register(dap, MDM_REG_CTRL, MDM_CTRL_SYS_RES_REQ | MDM_CTRL_FMEIP);
	if (retval != ERROR_OK) {
		LOG_ERROR("MDM: failed to start mass erase");
		goto deassert_reset_and_exit;
	}

	/*
	 * ... Read the MDM-AP control register until the Flash Mass
	 * Erase in Progress bit clears...
	 * Data sheed defines erase time <3.6 sec/512kB flash block.
	 * The biggest device has 4 pflash blocks => timeout 16 sec.
	 */
	retval = kinetis_mdm_poll_register(dap, MDM_REG_CTRL, MDM_CTRL_FMEIP, 0, 16000);
	if (retval != ERROR_OK) {
		LOG_ERROR("MDM: mass erase timeout");
		goto deassert_reset_and_exit;
	}

	target_poll(target);
	/* enable polling in case kinetis_check_flash_security_status disabled it */
	jtag_poll_set_enabled(true);

	alive_sleep(100);

	target->reset_halt = true;
	target->type->assert_reset(target);

	/*
	 * ... Negate the RESET signal or clear the System Reset Request
	 * bit in the MDM-AP control register.
	 */
	retval = kinetis_mdm_write_register(dap, MDM_REG_CTRL, 0);
	if (retval != ERROR_OK)
		LOG_ERROR("MDM: failed to clear MDM_REG_CTRL");

	target->type->deassert_reset(target);

	return retval;

deassert_reset_and_exit:
	kinetis_mdm_write_register(dap, MDM_REG_CTRL, 0);
	if (has_srst)
		adapter_deassert_reset();
	return retval;
}

static const uint32_t kinetis_known_mdm_ids[] = {
	0x001C0000,	/* Kinetis-K Series */
	0x001C0020,	/* Kinetis-L/M/V/E Series */
	0x001C0030,	/* Kinetis with a Cortex-M7, in time of writing KV58 */
};

/*
 * This function implements the procedure to connect to
 * SWD/JTAG on Kinetis K and L series of devices as it is described in
 * AN4835 "Production Flash Programming Best Practices for Kinetis K-
 * and L-series MCUs" Section 4.1.1
 */
COMMAND_HANDLER(kinetis_check_flash_security_status)
{
	struct target *target = get_current_target(CMD_CTX);
	struct cortex_m_common *cortex_m = target_to_cm(target);
	struct adiv5_dap *dap = cortex_m->armv7m.arm.dap;

	if (!dap) {
		LOG_WARNING("Cannot check flash security status with a high-level adapter");
		return ERROR_OK;
	}

	if (!dap->ops)
		return ERROR_OK;	/* too early to check, in JTAG mode ops may not be initialised */

	uint32_t val;
	int retval;

	/*
	 * ... The MDM-AP ID register can be read to verify that the
	 * connection is working correctly...
	 */
	retval = kinetis_mdm_read_register(dap, MDM_REG_ID, &val);
	if (retval != ERROR_OK) {
		LOG_ERROR("MDM: failed to read ID register");
		return ERROR_OK;
	}

	if (val == 0)
		return ERROR_OK;	/* dap not yet initialised */

	bool found = false;
	for (size_t i = 0; i < ARRAY_SIZE(kinetis_known_mdm_ids); i++) {
		if (val == kinetis_known_mdm_ids[i]) {
			found = true;
			break;
		}
	}

	if (!found)
		LOG_WARNING("MDM: unknown ID %08" PRIX32, val);

	/*
	 * ... Read the System Security bit to determine if security is enabled.
	 * If System Security = 0, then proceed. If System Security = 1, then
	 * communication with the internals of the processor, including the
	 * flash, will not be possible without issuing a mass erase command or
	 * unsecuring the part through other means (backdoor key unlock)...
	 */
	retval = kinetis_mdm_read_register(dap, MDM_REG_STAT, &val);
	if (retval != ERROR_OK) {
		LOG_ERROR("MDM: failed to read MDM_REG_STAT");
		return ERROR_OK;
	}

	/*
	 * System Security bit is also active for short time during reset.
	 * If a MCU has blank flash and runs in RESET/WDOG loop,
	 * System Security bit is active most of time!
	 * We should observe Flash Ready bit and read status several times
	 * to avoid false detection of secured MCU
	 */
	int secured_score = 0, flash_not_ready_score = 0;

	if ((val & (MDM_STAT_SYSSEC | MDM_STAT_FREADY)) != MDM_STAT_FREADY) {
		uint32_t stats[32];
		int i;

		for (i = 0; i < 32; i++) {
			stats[i] = MDM_STAT_FREADY;
			dap_queue_ap_read(dap_ap(dap, MDM_AP), MDM_REG_STAT, &stats[i]);
		}
		retval = dap_run(dap);
		if (retval != ERROR_OK) {
			LOG_DEBUG("MDM: dap_run failed when validating secured state");
			return ERROR_OK;
		}
		for (i = 0; i < 32; i++) {
			if (stats[i] & MDM_STAT_SYSSEC)
				secured_score++;
			if (!(stats[i] & MDM_STAT_FREADY))
				flash_not_ready_score++;
		}
	}

	if (flash_not_ready_score <= 8 && secured_score > 24) {
		jtag_poll_set_enabled(false);

		LOG_WARNING("*********** ATTENTION! ATTENTION! ATTENTION! ATTENTION! **********");
		LOG_WARNING("****                                                          ****");
		LOG_WARNING("**** Your Kinetis MCU is in secured state, which means that,  ****");
		LOG_WARNING("**** with exception for very basic communication, JTAG/SWD    ****");
		LOG_WARNING("**** interface will NOT work. In order to restore its         ****");
		LOG_WARNING("**** functionality please issue 'kinetis mdm mass_erase'      ****");
		LOG_WARNING("**** command, power cycle the MCU and restart OpenOCD.        ****");
		LOG_WARNING("****                                                          ****");
		LOG_WARNING("*********** ATTENTION! ATTENTION! ATTENTION! ATTENTION! **********");

	} else if (flash_not_ready_score > 24) {
		jtag_poll_set_enabled(false);
		LOG_WARNING("**** Your Kinetis MCU is probably locked-up in RESET/WDOG loop. ****");
		LOG_WARNING("**** Common reason is a blank flash (at least a reset vector).  ****");
		LOG_WARNING("**** Issue 'kinetis mdm halt' command or if SRST is connected   ****");
		LOG_WARNING("**** and configured, use 'reset halt'                           ****");
		LOG_WARNING("**** If MCU cannot be halted, it is likely secured and running  ****");
		LOG_WARNING("**** in RESET/WDOG loop. Issue 'kinetis mdm mass_erase'         ****");

	} else {
		LOG_INFO("MDM: Chip is unsecured. Continuing.");
		jtag_poll_set_enabled(true);
	}

	return ERROR_OK;
}


static struct kinetis_chip *kinetis_get_chip(struct target *target)
{
	struct flash_bank *bank_iter;
	struct kinetis_flash_bank *k_bank;

	/* iterate over all kinetis banks */
	for (bank_iter = flash_bank_list(); bank_iter; bank_iter = bank_iter->next) {
		if (bank_iter->driver != &kinetis_flash
		    || bank_iter->target != target)
			continue;

		k_bank = bank_iter->driver_priv;
		if (!k_bank)
			continue;

		if (k_bank->k_chip)
			return k_bank->k_chip;
	}
	return NULL;
}

static int kinetis_chip_options(struct kinetis_chip *k_chip, int argc, const char *argv[])
{
	int i;
	for (i = 0; i < argc; i++) {
		if (strcmp(argv[i], "-sim-base") == 0) {
			if (i + 1 < argc)
				k_chip->sim_base = strtoul(argv[++i], NULL, 0);
		} else
			LOG_ERROR("Unsupported flash bank option %s", argv[i]);
	}
	return ERROR_OK;
}

FLASH_BANK_COMMAND_HANDLER(kinetis_flash_bank_command)
{
	struct target *target = bank->target;
	struct kinetis_chip *k_chip;
	struct kinetis_flash_bank *k_bank;
	int retval;

	if (CMD_ARGC < 6)
		return ERROR_COMMAND_SYNTAX_ERROR;

	LOG_INFO("add flash_bank kinetis %s", bank->name);

	k_chip = kinetis_get_chip(target);

	if (k_chip == NULL) {
		k_chip = calloc(sizeof(struct kinetis_chip), 1);
		if (k_chip == NULL) {
			LOG_ERROR("No memory");
			return ERROR_FAIL;
		}

		k_chip->target = target;

		/* only the first defined bank can define chip options */
		retval = kinetis_chip_options(k_chip, CMD_ARGC - 6, CMD_ARGV + 6);
		if (retval != ERROR_OK)
			return retval;
	}

	if (k_chip->num_banks >= KINETIS_MAX_BANKS) {
		LOG_ERROR("Only %u Kinetis flash banks are supported", KINETIS_MAX_BANKS);
		return ERROR_FAIL;
	}

	bank->driver_priv = k_bank = &(k_chip->banks[k_chip->num_banks]);
	k_bank->k_chip = k_chip;
	k_bank->bank_number = k_chip->num_banks;
	k_bank->bank = bank;
	k_chip->num_banks++;

	return ERROR_OK;
}


static int kinetis_create_missing_banks(struct kinetis_chip *k_chip)
{
	unsigned bank_idx;
	unsigned num_blocks;
	struct kinetis_flash_bank *k_bank;
	struct flash_bank *bank;
	char base_name[80], name[80], num[4];
	char *class, *p;

	num_blocks = k_chip->num_pflash_blocks + k_chip->num_nvm_blocks;
	if (num_blocks > KINETIS_MAX_BANKS) {
		LOG_ERROR("Only %u Kinetis flash banks are supported", KINETIS_MAX_BANKS);
		return ERROR_FAIL;
	}

	bank = k_chip->banks[0].bank;
	if (bank && bank->name) {
		strncpy(base_name, bank->name, sizeof(base_name));
		p = strstr(base_name, ".pflash");
		if (p) {
			*p = '\0';
			if (k_chip->num_pflash_blocks > 1) {
				/* rename first bank if numbering is needed */
				snprintf(name, sizeof(name), "%s.pflash0", base_name);
				free((void *)bank->name);
				bank->name = strdup(name);
			}
		}
	} else {
		strncpy(base_name, target_name(k_chip->target), sizeof(base_name));
		p = strstr(base_name, ".cpu");
		if (p)
			*p = '\0';
	}

	for (bank_idx = 1; bank_idx < num_blocks; bank_idx++) {
		k_bank = &(k_chip->banks[bank_idx]);
		bank = k_bank->bank;

		if (bank)
			continue;

		num[0] = '\0';

		if (bank_idx < k_chip->num_pflash_blocks) {
			class = "pflash";
			if (k_chip->num_pflash_blocks > 1)
				snprintf(num, sizeof(num), "%u", bank_idx);
		} else {
			class = "flexnvm";
			if (k_chip->num_nvm_blocks > 1)
				snprintf(num, sizeof(num), "%u",
					 bank_idx - k_chip->num_pflash_blocks);
		}

		bank = calloc(sizeof(struct flash_bank), 1);
		if (bank == NULL)
			return ERROR_FAIL;

		bank->target = k_chip->target;
		bank->driver = &kinetis_flash;
		bank->default_padded_value = bank->erased_value = 0xff;

		snprintf(name, sizeof(name), "%s.%s%s",
			 base_name, class, num);
		bank->name = strdup(name);

		bank->driver_priv = k_bank = &(k_chip->banks[k_chip->num_banks]);
		k_bank->k_chip = k_chip;
		k_bank->bank_number = bank_idx;
		k_bank->bank = bank;
		if (k_chip->num_banks <= bank_idx)
			k_chip->num_banks = bank_idx + 1;

		flash_bank_add(bank);
	}
	return ERROR_OK;
}


static int kinetis_disable_wdog_algo(struct target *target, size_t code_size, const uint8_t *code, uint32_t wdog_base)
{
	struct working_area *wdog_algorithm;
	struct armv7m_algorithm armv7m_info;
	struct reg_param reg_params[1];
	int retval;

	if (target->state != TARGET_HALTED) {
		LOG_ERROR("Target not halted");
		return ERROR_TARGET_NOT_HALTED;
	}

	retval = target_alloc_working_area(target, code_size, &wdog_algorithm);
	if (retval != ERROR_OK)
		return retval;

	retval = target_write_buffer(target, wdog_algorithm->address,
			code_size, code);
	if (retval == ERROR_OK) {
		armv7m_info.common_magic = ARMV7M_COMMON_MAGIC;
		armv7m_info.core_mode = ARM_MODE_THREAD;

		init_reg_param(&reg_params[0], "r0", 32, PARAM_IN);
		buf_set_u32(reg_params[0].value, 0, 32, wdog_base);

		retval = target_run_algorithm(target, 0, NULL, 1, reg_params,
			wdog_algorithm->address,
			wdog_algorithm->address + code_size - 2,
			500, &armv7m_info);

		destroy_reg_param(&reg_params[0]);

		if (retval != ERROR_OK)
			LOG_ERROR("Error executing Kinetis WDOG unlock algorithm");
	}

	target_free_working_area(target, wdog_algorithm);

	return retval;
}

/* Disable the watchdog on Kinetis devices
 * Standard Kx WDOG peripheral checks timing and therefore requires to run algo.
 */
static int kinetis_disable_wdog_kx(struct target *target)
{
	const uint32_t wdog_base = WDOG_BASE;
	uint16_t wdog;
	int retval;

	static const uint8_t kinetis_unlock_wdog_code[] = {
#include "../../../contrib/loaders/watchdog/armv7m_kinetis_wdog.inc"
	};

	retval = target_read_u16(target, wdog_base + WDOG_STCTRLH_OFFSET, &wdog);
	if (retval != ERROR_OK)
		return retval;

	if ((wdog & 0x1) == 0) {
		/* watchdog already disabled */
		return ERROR_OK;
	}
	LOG_INFO("Disabling Kinetis watchdog (initial WDOG_STCTRLH = 0x%04" PRIx16 ")", wdog);

	retval = kinetis_disable_wdog_algo(target, sizeof(kinetis_unlock_wdog_code), kinetis_unlock_wdog_code, wdog_base);
	if (retval != ERROR_OK)
		return retval;

	retval = target_read_u16(target, wdog_base + WDOG_STCTRLH_OFFSET, &wdog);
	if (retval != ERROR_OK)
		return retval;

	LOG_INFO("WDOG_STCTRLH = 0x%04" PRIx16, wdog);
	return (wdog & 0x1) ? ERROR_FAIL : ERROR_OK;
}

static int kinetis_disable_wdog32(struct target *target, uint32_t wdog_base)
{
	uint32_t wdog_cs;
	int retval;

	static const uint8_t kinetis_unlock_wdog_code[] = {
#include "../../../contrib/loaders/watchdog/armv7m_kinetis_wdog32.inc"
	};

	retval = target_read_u32(target, wdog_base + WDOG32_CS_OFFSET, &wdog_cs);
	if (retval != ERROR_OK)
		return retval;

	if ((wdog_cs & 0x80) == 0)
		return ERROR_OK; /* watchdog already disabled */

	LOG_INFO("Disabling Kinetis watchdog (initial WDOG_CS 0x%08" PRIx32 ")", wdog_cs);

	retval = kinetis_disable_wdog_algo(target, sizeof(kinetis_unlock_wdog_code), kinetis_unlock_wdog_code, wdog_base);
	if (retval != ERROR_OK)
		return retval;

	retval = target_read_u32(target, wdog_base + WDOG32_CS_OFFSET, &wdog_cs);
	if (retval != ERROR_OK)
		return retval;

	if ((wdog_cs & 0x80) == 0)
		return ERROR_OK; /* watchdog disabled successfully */

	LOG_ERROR("Cannot disable Kinetis watchdog (WDOG_CS 0x%08" PRIx32 "), issue 'reset init'", wdog_cs);
	return ERROR_FAIL;
}

static int kinetis_disable_wdog(struct kinetis_chip *k_chip)
{
	struct target *target = k_chip->target;
	uint8_t sim_copc;
	int retval;

	if (!k_chip->probed) {
		retval = kinetis_probe_chip(k_chip);
		if (retval != ERROR_OK)
			return retval;
	}

	switch (k_chip->watchdog_type) {
	case KINETIS_WDOG_K:
		return kinetis_disable_wdog_kx(target);

	case KINETIS_WDOG_COP:
		retval = target_read_u8(target, SIM_COPC, &sim_copc);
		if (retval != ERROR_OK)
			return retval;

		if ((sim_copc & 0xc) == 0)
			return ERROR_OK; /* watchdog already disabled */

		LOG_INFO("Disabling Kinetis watchdog (initial SIM_COPC 0x%02" PRIx8 ")", sim_copc);
		retval = target_write_u8(target, SIM_COPC, sim_copc & ~0xc);
		if (retval != ERROR_OK)
			return retval;

		retval = target_read_u8(target, SIM_COPC, &sim_copc);
		if (retval != ERROR_OK)
			return retval;

		if ((sim_copc & 0xc) == 0)
			return ERROR_OK; /* watchdog disabled successfully */

		LOG_ERROR("Cannot disable Kinetis watchdog (SIM_COPC 0x%02" PRIx8 "), issue 'reset init'", sim_copc);
		return ERROR_FAIL;

	case KINETIS_WDOG32_KE1X:
		return kinetis_disable_wdog32(target, WDOG32_KE1X);

	case KINETIS_WDOG32_KL28:
		return kinetis_disable_wdog32(target, WDOG32_KL28);

	default:
		return ERROR_OK;
	}
}

COMMAND_HANDLER(kinetis_disable_wdog_handler)
{
	int result;
	struct target *target = get_current_target(CMD_CTX);
	struct kinetis_chip *k_chip = kinetis_get_chip(target);

	if (k_chip == NULL)
		return ERROR_FAIL;

	if (CMD_ARGC > 0)
		return ERROR_COMMAND_SYNTAX_ERROR;

	result = kinetis_disable_wdog(k_chip);
	return result;
}


static int kinetis_ftfx_decode_error(uint8_t fstat)
{
	if (fstat & 0x20) {
		LOG_ERROR("Flash operation failed, illegal command");
		return ERROR_FLASH_OPER_UNSUPPORTED;

	} else if (fstat & 0x10)
		LOG_ERROR("Flash operation failed, protection violated");

	else if (fstat & 0x40)
		LOG_ERROR("Flash operation failed, read collision");

	else if (fstat & 0x80)
		return ERROR_OK;

	else
		LOG_ERROR("Flash operation timed out");

	return ERROR_FLASH_OPERATION_FAILED;
}

static int kinetis_ftfx_clear_error(struct target *target)
{
	/* reset error flags */
	return target_write_u8(target, FTFx_FSTAT, 0x70);
}


static int kinetis_ftfx_prepare(struct target *target)
{
	int result, i;
	uint8_t fstat;

	/* wait until busy */
	for (i = 0; i < 50; i++) {
		result = target_read_u8(target, FTFx_FSTAT, &fstat);
		if (result != ERROR_OK)
			return result;

		if (fstat & 0x80)
			break;
	}

	if ((fstat & 0x80) == 0) {
		LOG_ERROR("Flash controller is busy");
		return ERROR_FLASH_OPERATION_FAILED;
	}
	if (fstat != 0x80) {
		/* reset error flags */
		result = kinetis_ftfx_clear_error(target);
	}
	return result;
}

/* Kinetis Program-LongWord Microcodes */
static const uint8_t kinetis_flash_write_code[] = {
#include "../../../contrib/loaders/flash/kinetis/kinetis_flash.inc"
};

/* Program LongWord Block Write */
static int kinetis_write_block(struct flash_bank *bank, const uint8_t *buffer,
		uint32_t offset, uint32_t wcount)
{
	struct target *target = bank->target;
	uint32_t buffer_size = 2048;		/* Default minimum value */
	struct working_area *write_algorithm;
	struct working_area *source;
	struct kinetis_flash_bank *k_bank = bank->driver_priv;
	uint32_t address = k_bank->prog_base + offset;
	uint32_t end_address;
	struct reg_param reg_params[5];
	struct armv7m_algorithm armv7m_info;
	int retval;
	uint8_t fstat;

	/* Increase buffer_size if needed */
	if (buffer_size < (target->working_area_size/2))
		buffer_size = (target->working_area_size/2);

	/* allocate working area with flash programming code */
	if (target_alloc_working_area(target, sizeof(kinetis_flash_write_code),
			&write_algorithm) != ERROR_OK) {
		LOG_WARNING("no working area available, can't do block memory writes");
		return ERROR_TARGET_RESOURCE_NOT_AVAILABLE;
	}

	retval = target_write_buffer(target, write_algorithm->address,
		sizeof(kinetis_flash_write_code), kinetis_flash_write_code);
	if (retval != ERROR_OK)
		return retval;

	/* memory buffer */
	while (target_alloc_working_area(target, buffer_size, &source) != ERROR_OK) {
		buffer_size /= 4;
		if (buffer_size <= 256) {
			/* free working area, write algorithm already allocated */
			target_free_working_area(target, write_algorithm);

			LOG_WARNING("No large enough working area available, can't do block memory writes");
			return ERROR_TARGET_RESOURCE_NOT_AVAILABLE;
		}
	}

	armv7m_info.common_magic = ARMV7M_COMMON_MAGIC;
	armv7m_info.core_mode = ARM_MODE_THREAD;

	init_reg_param(&reg_params[0], "r0", 32, PARAM_IN_OUT); /* address */
	init_reg_param(&reg_params[1], "r1", 32, PARAM_OUT); /* word count */
	init_reg_param(&reg_params[2], "r2", 32, PARAM_OUT);
	init_reg_param(&reg_params[3], "r3", 32, PARAM_OUT);
	init_reg_param(&reg_params[4], "r4", 32, PARAM_OUT);

	buf_set_u32(reg_params[0].value, 0, 32, address);
	buf_set_u32(reg_params[1].value, 0, 32, wcount);
	buf_set_u32(reg_params[2].value, 0, 32, source->address);
	buf_set_u32(reg_params[3].value, 0, 32, source->address + source->size);
	buf_set_u32(reg_params[4].value, 0, 32, FTFx_FSTAT);

	retval = target_run_flash_async_algorithm(target, buffer, wcount, 4,
						0, NULL,
						5, reg_params,
						source->address, source->size,
						write_algorithm->address, 0,
						&armv7m_info);

	if (retval == ERROR_FLASH_OPERATION_FAILED) {
		end_address = buf_get_u32(reg_params[0].value, 0, 32);

		LOG_ERROR("Error writing flash at %08" PRIx32, end_address);

		retval = target_read_u8(target, FTFx_FSTAT, &fstat);
		if (retval == ERROR_OK) {
			retval = kinetis_ftfx_decode_error(fstat);

			/* reset error flags */
			target_write_u8(target, FTFx_FSTAT, 0x70);
		}
	} else if (retval != ERROR_OK)
		LOG_ERROR("Error executing kinetis Flash programming algorithm");

	target_free_working_area(target, source);
	target_free_working_area(target, write_algorithm);

	destroy_reg_param(&reg_params[0]);
	destroy_reg_param(&reg_params[1]);
	destroy_reg_param(&reg_params[2]);
	destroy_reg_param(&reg_params[3]);
	destroy_reg_param(&reg_params[4]);

	return retval;
}

static int kinetis_protect(struct flash_bank *bank, int set, int first, int last)
{
	int i;

	if (allow_fcf_writes) {
		LOG_ERROR("Protection setting is possible with 'kinetis fcf_source protection' only!");
		return ERROR_FAIL;
	}

	if (!bank->prot_blocks || bank->num_prot_blocks == 0) {
		LOG_ERROR("No protection possible for current bank!");
		return ERROR_FLASH_BANK_INVALID;
	}

	for (i = first; i < bank->num_prot_blocks && i <= last; i++)
		bank->prot_blocks[i].is_protected = set;

	LOG_INFO("Protection bits will be written at the next FCF sector erase or write.");
	LOG_INFO("Do not issue 'flash info' command until protection is written,");
	LOG_INFO("doing so would re-read protection status from MCU.");

	return ERROR_OK;
}

static int kinetis_protect_check(struct flash_bank *bank)
{
	struct kinetis_flash_bank *k_bank = bank->driver_priv;
	int result;
	int i, b;
	uint32_t fprot;

	if (k_bank->flash_class == FC_PFLASH) {

		/* read protection register */
		result = target_read_u32(bank->target, FTFx_FPROT3, &fprot);
		if (result != ERROR_OK)
			return result;

		/* Every bit protects 1/32 of the full flash (not necessarily just this bank) */

	} else if (k_bank->flash_class == FC_FLEX_NVM) {
		uint8_t fdprot;

		/* read protection register */
		result = target_read_u8(bank->target, FTFx_FDPROT, &fdprot);
		if (result != ERROR_OK)
			return result;

		fprot = fdprot;

	} else {
		LOG_ERROR("Protection checks for FlexRAM not supported");
		return ERROR_FLASH_BANK_INVALID;
	}

	b = k_bank->protection_block;
	for (i = 0; i < bank->num_prot_blocks; i++) {
		if ((fprot >> b) & 1)
			bank->prot_blocks[i].is_protected = 0;
		else
			bank->prot_blocks[i].is_protected = 1;

		b++;
	}

	return ERROR_OK;
}


static int kinetis_fill_fcf(struct flash_bank *bank, uint8_t *fcf)
{
	uint32_t fprot = 0xffffffff;
	uint8_t fsec = 0xfe;		 /* set MCU unsecure */
	uint8_t fdprot = 0xff;
	int i;
	unsigned bank_idx;
	unsigned num_blocks;
	uint32_t pflash_bit;
	uint8_t dflash_bit;
	struct flash_bank *bank_iter;
	struct kinetis_flash_bank *k_bank = bank->driver_priv;
	struct kinetis_chip *k_chip = k_bank->k_chip;

	memset(fcf, 0xff, FCF_SIZE);

	pflash_bit = 1;
	dflash_bit = 1;

	/* iterate over all kinetis banks */
	/* current bank is bank 0, it contains FCF */
	num_blocks = k_chip->num_pflash_blocks + k_chip->num_nvm_blocks;
	for (bank_idx = 0; bank_idx < num_blocks; bank_idx++) {
		k_bank = &(k_chip->banks[bank_idx]);
		bank_iter = k_bank->bank;

		if (bank_iter == NULL) {
			LOG_WARNING("Missing bank %u configuration, FCF protection flags may be incomplette", bank_idx);
			continue;
		}

		kinetis_auto_probe(bank_iter);

		if (k_bank->flash_class == FC_PFLASH) {
			for (i = 0; i < bank_iter->num_prot_blocks; i++) {
				if (bank_iter->prot_blocks[i].is_protected == 1)
					fprot &= ~pflash_bit;

				pflash_bit <<= 1;
			}

		} else if (k_bank->flash_class == FC_FLEX_NVM) {
			for (i = 0; i < bank_iter->num_prot_blocks; i++) {
				if (bank_iter->prot_blocks[i].is_protected == 1)
					fdprot &= ~dflash_bit;

				dflash_bit <<= 1;
			}

		}
	}

	target_buffer_set_u32(bank->target, fcf + FCF_FPROT, fprot);
	fcf[FCF_FSEC] = fsec;
	fcf[FCF_FOPT] = fcf_fopt;
	fcf[FCF_FDPROT] = fdprot;
	return ERROR_OK;
}

static int kinetis_ftfx_command(struct target *target, uint8_t fcmd, uint32_t faddr,
				uint8_t fccob4, uint8_t fccob5, uint8_t fccob6, uint8_t fccob7,
				uint8_t fccob8, uint8_t fccob9, uint8_t fccoba, uint8_t fccobb,
				uint8_t *ftfx_fstat)
{
	uint8_t command[12] = {faddr & 0xff, (faddr >> 8) & 0xff, (faddr >> 16) & 0xff, fcmd,
			fccob7, fccob6, fccob5, fccob4,
			fccobb, fccoba, fccob9, fccob8};
	int result;
	uint8_t fstat;
	int64_t ms_timeout = timeval_ms() + 250;

	result = target_write_memory(target, FTFx_FCCOB3, 4, 3, command);
	if (result != ERROR_OK)
		return result;

	/* start command */
	result = target_write_u8(target, FTFx_FSTAT, 0x80);
	if (result != ERROR_OK)
		return result;

	/* wait for done */
	do {
		result = target_read_u8(target, FTFx_FSTAT, &fstat);

		if (result != ERROR_OK)
			return result;

		if (fstat & 0x80)
			break;

	} while (timeval_ms() < ms_timeout);

	if (ftfx_fstat)
		*ftfx_fstat = fstat;

	if ((fstat & 0xf0) != 0x80) {
		LOG_DEBUG("ftfx command failed FSTAT: %02X FCCOB: %02X%02X%02X%02X %02X%02X%02X%02X %02X%02X%02X%02X",
			 fstat, command[3], command[2], command[1], command[0],
			 command[7], command[6], command[5], command[4],
			 command[11], command[10], command[9], command[8]);

		return kinetis_ftfx_decode_error(fstat);
	}

	return ERROR_OK;
}


static int kinetis_read_pmstat(struct kinetis_chip *k_chip, uint8_t *pmstat)
{
	int result;
	uint32_t stat32;
	struct target *target = k_chip->target;

	switch (k_chip->sysmodectrlr_type) {
	case KINETIS_SMC:
		result = target_read_u8(target, SMC_PMSTAT, pmstat);
		return result;

	case KINETIS_SMC32:
		result = target_read_u32(target, SMC32_PMSTAT, &stat32);
		if (result == ERROR_OK)
			*pmstat = stat32 & 0xff;
		return result;
	}
	return ERROR_FAIL;
}

static int kinetis_check_run_mode(struct kinetis_chip *k_chip)
{
	int result, i;
	uint8_t pmstat;
	struct target *target;

	if (k_chip == NULL) {
		LOG_ERROR("Chip not probed.");
		return ERROR_FAIL;
	}
	target = k_chip->target;

	if (target->state != TARGET_HALTED) {
		LOG_ERROR("Target not halted");
		return ERROR_TARGET_NOT_HALTED;
	}

	result = kinetis_read_pmstat(k_chip, &pmstat);
	if (result != ERROR_OK)
		return result;

	if (pmstat == PM_STAT_RUN)
		return ERROR_OK;

	if (pmstat == PM_STAT_VLPR) {
		/* It is safe to switch from VLPR to RUN mode without changing clock */
		LOG_INFO("Switching from VLPR to RUN mode.");

		switch (k_chip->sysmodectrlr_type) {
		case KINETIS_SMC:
			result = target_write_u8(target, SMC_PMCTRL, PM_CTRL_RUNM_RUN);
			break;

		case KINETIS_SMC32:
			result = target_write_u32(target, SMC32_PMCTRL, PM_CTRL_RUNM_RUN);
			break;
		}
		if (result != ERROR_OK)
			return result;

		for (i = 100; i; i--) {
			result = kinetis_read_pmstat(k_chip, &pmstat);
			if (result != ERROR_OK)
				return result;

			if (pmstat == PM_STAT_RUN)
				return ERROR_OK;
		}
	}

	LOG_ERROR("Flash operation not possible in current run mode: SMC_PMSTAT: 0x%x", pmstat);
	LOG_ERROR("Issue a 'reset init' command.");
	return ERROR_TARGET_NOT_HALTED;
}


static void kinetis_invalidate_flash_cache(struct kinetis_chip *k_chip)
{
	struct target *target = k_chip->target;

	switch (k_chip->cache_type) {
	case KINETIS_CACHE_K:
		target_write_u8(target, FMC_PFB01CR + 2, 0xf0);
		/* Set CINV_WAY bits - request invalidate of all cache ways */
		/* FMC_PFB0CR has same address and CINV_WAY bits as FMC_PFB01CR */
		break;

	case KINETIS_CACHE_L:
		target_write_u8(target, MCM_PLACR + 1, 0x04);
		/* set bit CFCC - Clear Flash Controller Cache */
		break;

	case KINETIS_CACHE_MSCM:
		target_write_u32(target, MSCM_OCMDR0, 0x30);
		/* disable data prefetch and flash speculate */
		break;

	default:
		break;
	}
}


static int kinetis_erase(struct flash_bank *bank, int first, int last)
{
	int result, i;
	struct kinetis_flash_bank *k_bank = bank->driver_priv;
	struct kinetis_chip *k_chip = k_bank->k_chip;

	result = kinetis_check_run_mode(k_chip);
	if (result != ERROR_OK)
		return result;

	/* reset error flags */
	result = kinetis_ftfx_prepare(bank->target);
	if (result != ERROR_OK)
		return result;

	if ((first > bank->num_sectors) || (last > bank->num_sectors))
		return ERROR_FLASH_OPERATION_FAILED;

	/*
	 * FIXME: TODO: use the 'Erase Flash Block' command if the
	 * requested erase is PFlash or NVM and encompasses the entire
	 * block.  Should be quicker.
	 */
	for (i = first; i <= last; i++) {
		/* set command and sector address */
		result = kinetis_ftfx_command(bank->target, FTFx_CMD_SECTERASE, k_bank->prog_base + bank->sectors[i].offset,
				0, 0, 0, 0,  0, 0, 0, 0,  NULL);

		if (result != ERROR_OK) {
			LOG_WARNING("erase sector %d failed", i);
			return ERROR_FLASH_OPERATION_FAILED;
		}

		bank->sectors[i].is_erased = 1;

		if (k_bank->prog_base == 0
			&& bank->sectors[i].offset <= FCF_ADDRESS
			&& bank->sectors[i].offset + bank->sectors[i].size > FCF_ADDRESS + FCF_SIZE) {
			if (allow_fcf_writes) {
				LOG_WARNING("Flash Configuration Field erased, DO NOT reset or power off the device");
				LOG_WARNING("until correct FCF is programmed or MCU gets security lock.");
			} else {
				uint8_t fcf_buffer[FCF_SIZE];

				kinetis_fill_fcf(bank, fcf_buffer);
				result = kinetis_write_inner(bank, fcf_buffer, FCF_ADDRESS, FCF_SIZE);
				if (result != ERROR_OK)
					LOG_WARNING("Flash Configuration Field write failed");
				bank->sectors[i].is_erased = 0;
			}
		}
	}

	kinetis_invalidate_flash_cache(k_bank->k_chip);

	return ERROR_OK;
}

static int kinetis_make_ram_ready(struct target *target)
{
	int result;
	uint8_t ftfx_fcnfg;

	/* check if ram ready */
	result = target_read_u8(target, FTFx_FCNFG, &ftfx_fcnfg);
	if (result != ERROR_OK)
		return result;

	if (ftfx_fcnfg & (1 << 1))
		return ERROR_OK;	/* ram ready */

	/* make flex ram available */
	result = kinetis_ftfx_command(target, FTFx_CMD_SETFLEXRAM, 0x00ff0000,
				 0, 0, 0, 0,  0, 0, 0, 0,  NULL);
	if (result != ERROR_OK)
		return ERROR_FLASH_OPERATION_FAILED;

	/* check again */
	result = target_read_u8(target, FTFx_FCNFG, &ftfx_fcnfg);
	if (result != ERROR_OK)
		return result;

	if (ftfx_fcnfg & (1 << 1))
		return ERROR_OK;	/* ram ready */

	return ERROR_FLASH_OPERATION_FAILED;
}


static int kinetis_write_sections(struct flash_bank *bank, const uint8_t *buffer,
			 uint32_t offset, uint32_t count)
{
	int result = ERROR_OK;
	struct kinetis_flash_bank *k_bank = bank->driver_priv;
	struct kinetis_chip *k_chip = k_bank->k_chip;
	uint8_t *buffer_aligned = NULL;
	/*
	 * Kinetis uses different terms for the granularity of
	 * sector writes, e.g. "phrase" or "128 bits".  We use
	 * the generic term "chunk". The largest possible
	 * Kinetis "chunk" is 16 bytes (128 bits).
	 */
	uint32_t prog_section_chunk_bytes = k_bank->sector_size >> 8;
	uint32_t prog_size_bytes = k_chip->max_flash_prog_size;

	while (count > 0) {
		uint32_t size = prog_size_bytes - offset % prog_size_bytes;
		uint32_t align_begin = offset % prog_section_chunk_bytes;
		uint32_t align_end;
		uint32_t size_aligned;
		uint16_t chunk_count;
		uint8_t ftfx_fstat;

		if (size > count)
			size = count;

		align_end = (align_begin + size) % prog_section_chunk_bytes;
		if (align_end)
			align_end = prog_section_chunk_bytes - align_end;

		size_aligned = align_begin + size + align_end;
		chunk_count = size_aligned / prog_section_chunk_bytes;

		if (size != size_aligned) {
			/* aligned section: the first, the last or the only */
			if (!buffer_aligned)
				buffer_aligned = malloc(prog_size_bytes);

			memset(buffer_aligned, 0xff, size_aligned);
			memcpy(buffer_aligned + align_begin, buffer, size);

			result = target_write_memory(bank->target, k_chip->progr_accel_ram,
						4, size_aligned / 4, buffer_aligned);

			LOG_DEBUG("section @ %08" PRIx32 " aligned begin %" PRIu32 ", end %" PRIu32,
					bank->base + offset, align_begin, align_end);
		} else
			result = target_write_memory(bank->target, k_chip->progr_accel_ram,
						4, size_aligned / 4, buffer);

		LOG_DEBUG("write section @ %08" PRIx32 " with length %" PRIu32 " bytes",
			  bank->base + offset, size);

		if (result != ERROR_OK) {
			LOG_ERROR("target_write_memory failed");
			break;
		}

		/* execute section-write command */
		result = kinetis_ftfx_command(bank->target, FTFx_CMD_SECTWRITE,
				k_bank->prog_base + offset - align_begin,
				chunk_count>>8, chunk_count, 0, 0,
				0, 0, 0, 0,  &ftfx_fstat);

		if (result != ERROR_OK) {
			LOG_ERROR("Error writing section at %08" PRIx32, bank->base + offset);
			break;
		}

		if (ftfx_fstat & 0x01) {
			LOG_ERROR("Flash write error at %08" PRIx32, bank->base + offset);
			if (k_bank->prog_base == 0 && offset == FCF_ADDRESS + FCF_SIZE
					&& (k_chip->flash_support & FS_WIDTH_256BIT)) {
				LOG_ERROR("Flash write immediately after the end of Flash Config Field shows error");
				LOG_ERROR("because the flash memory is 256 bits wide (data were written correctly).");
				LOG_ERROR("Either change the linker script to add a gap of 16 bytes after FCF");
				LOG_ERROR("or set 'kinetis fcf_source write'");
			}
		}

		buffer += size;
		offset += size;
		count -= size;
	}

	free(buffer_aligned);
	return result;
}


static int kinetis_write_inner(struct flash_bank *bank, const uint8_t *buffer,
			 uint32_t offset, uint32_t count)
{
	int result, fallback = 0;
	struct kinetis_flash_bank *k_bank = bank->driver_priv;
	struct kinetis_chip *k_chip = k_bank->k_chip;

	if (!(k_chip->flash_support & FS_PROGRAM_SECTOR)) {
		/* fallback to longword write */
		fallback = 1;
		LOG_INFO("This device supports Program Longword execution only.");
	} else {
		result = kinetis_make_ram_ready(bank->target);
		if (result != ERROR_OK) {
			fallback = 1;
			LOG_WARNING("FlexRAM not ready, fallback to slow longword write.");
		}
	}

	LOG_DEBUG("flash write @ %08" PRIx32, bank->base + offset);

	if (fallback == 0) {
		/* program section command */
		kinetis_write_sections(bank, buffer, offset, count);
	} else if (k_chip->flash_support & FS_PROGRAM_LONGWORD) {
		/* program longword command, not supported in FTFE */
		uint8_t *new_buffer = NULL;

		/* check word alignment */
		if (offset & 0x3) {
			LOG_ERROR("offset 0x%" PRIx32 " breaks the required alignment", offset);
			return ERROR_FLASH_DST_BREAKS_ALIGNMENT;
		}

		if (count & 0x3) {
			uint32_t old_count = count;
			count = (old_count | 3) + 1;
			new_buffer = malloc(count);
			if (new_buffer == NULL) {
				LOG_ERROR("odd number of bytes to write and no memory "
					"for padding buffer");
				return ERROR_FAIL;
			}
			LOG_INFO("odd number of bytes to write (%" PRIu32 "), extending to %" PRIu32 " "
				"and padding with 0xff", old_count, count);
			memset(new_buffer + old_count, 0xff, count - old_count);
			buffer = memcpy(new_buffer, buffer, old_count);
		}

		uint32_t words_remaining = count / 4;

		kinetis_disable_wdog(k_chip);

		/* try using a block write */
		result = kinetis_write_block(bank, buffer, offset, words_remaining);

		if (result == ERROR_TARGET_RESOURCE_NOT_AVAILABLE) {
			/* if block write failed (no sufficient working area),
			 * we use normal (slow) single word accesses */
			LOG_WARNING("couldn't use block writes, falling back to single "
				"memory accesses");

			while (words_remaining) {
				uint8_t ftfx_fstat;

				LOG_DEBUG("write longword @ %08" PRIx32, (uint32_t)(bank->base + offset));

				result = kinetis_ftfx_command(bank->target, FTFx_CMD_LWORDPROG, k_bank->prog_base + offset,
						buffer[3], buffer[2], buffer[1], buffer[0],
						0, 0, 0, 0,  &ftfx_fstat);

				if (result != ERROR_OK) {
					LOG_ERROR("Error writing longword at %08" PRIx32, bank->base + offset);
					break;
				}

				if (ftfx_fstat & 0x01)
					LOG_ERROR("Flash write error at %08" PRIx32, bank->base + offset);

				buffer += 4;
				offset += 4;
				words_remaining--;
			}
		}
		free(new_buffer);
	} else {
		LOG_ERROR("Flash write strategy not implemented");
		return ERROR_FLASH_OPERATION_FAILED;
	}

	kinetis_invalidate_flash_cache(k_chip);
	return result;
}


static int kinetis_write(struct flash_bank *bank, const uint8_t *buffer,
			 uint32_t offset, uint32_t count)
{
	int result;
	bool set_fcf = false;
	int sect = 0;
	struct kinetis_flash_bank *k_bank = bank->driver_priv;
	struct kinetis_chip *k_chip = k_bank->k_chip;

	result = kinetis_check_run_mode(k_chip);
	if (result != ERROR_OK)
		return result;

	/* reset error flags */
	result = kinetis_ftfx_prepare(bank->target);
	if (result != ERROR_OK)
		return result;

	if (k_bank->prog_base == 0 && !allow_fcf_writes) {
		if (bank->sectors[1].offset <= FCF_ADDRESS)
			sect = 1;	/* 1kb sector, FCF in 2nd sector */

		if (offset < bank->sectors[sect].offset + bank->sectors[sect].size
			&& offset + count > bank->sectors[sect].offset)
			set_fcf = true; /* write to any part of sector with FCF */
	}

	if (set_fcf) {
		uint8_t fcf_buffer[FCF_SIZE];
		uint8_t fcf_current[FCF_SIZE];

		kinetis_fill_fcf(bank, fcf_buffer);

		if (offset < FCF_ADDRESS) {
			/* write part preceding FCF */
			result = kinetis_write_inner(bank, buffer, offset, FCF_ADDRESS - offset);
			if (result != ERROR_OK)
				return result;
		}

		result = target_read_memory(bank->target, bank->base + FCF_ADDRESS, 4, FCF_SIZE / 4, fcf_current);
		if (result == ERROR_OK && memcmp(fcf_current, fcf_buffer, FCF_SIZE) == 0)
			set_fcf = false;

		if (set_fcf) {
			/* write FCF if differs from flash - eliminate multiple writes */
			result = kinetis_write_inner(bank, fcf_buffer, FCF_ADDRESS, FCF_SIZE);
			if (result != ERROR_OK)
				return result;
		}

		LOG_WARNING("Flash Configuration Field written.");
		LOG_WARNING("Reset or power off the device to make settings effective.");

		if (offset + count > FCF_ADDRESS + FCF_SIZE) {
			uint32_t delta = FCF_ADDRESS + FCF_SIZE - offset;
			/* write part after FCF */
			result = kinetis_write_inner(bank, buffer + delta, FCF_ADDRESS + FCF_SIZE, count - delta);
		}
		return result;

	} else
		/* no FCF fiddling, normal write */
		return kinetis_write_inner(bank, buffer, offset, count);
}


static int kinetis_probe_chip(struct kinetis_chip *k_chip)
{
	int result;
	uint8_t fcfg1_nvmsize, fcfg1_pfsize, fcfg1_eesize, fcfg1_depart;
	uint8_t fcfg2_pflsh;
	uint32_t ee_size = 0;
	uint32_t pflash_size_k, nvm_size_k, dflash_size_k;
	uint32_t pflash_size_m;
	unsigned num_blocks = 0;
	unsigned maxaddr_shift = 13;
	struct target *target = k_chip->target;

	unsigned familyid = 0, subfamid = 0;
	unsigned cpu_mhz = 120;
	unsigned idx;
	bool use_nvm_marking = false;
<<<<<<< HEAD
	char flash_marking[8], nvm_marking[2];
=======
	char flash_marking[11], nvm_marking[2];
>>>>>>> 20463c28
	char name[40];

	k_chip->probed = false;
	k_chip->pflash_sector_size = 0;
	k_chip->pflash_base = 0;
	k_chip->nvm_base = 0x10000000;
	k_chip->progr_accel_ram = FLEXRAM;

	name[0] = '\0';

	if (k_chip->sim_base)
		result = target_read_u32(target, k_chip->sim_base + SIM_SDID_OFFSET, &k_chip->sim_sdid);
	else {
		result = target_read_u32(target, SIM_BASE + SIM_SDID_OFFSET, &k_chip->sim_sdid);
		if (result == ERROR_OK)
			k_chip->sim_base = SIM_BASE;
		else {
			result = target_read_u32(target, SIM_BASE_KL28 + SIM_SDID_OFFSET, &k_chip->sim_sdid);
			if (result == ERROR_OK)
				k_chip->sim_base = SIM_BASE_KL28;
		}
	}
	if (result != ERROR_OK)
		return result;

	if ((k_chip->sim_sdid & (~KINETIS_SDID_K_SERIES_MASK)) == 0) {
		/* older K-series MCU */
		uint32_t mcu_type = k_chip->sim_sdid & KINETIS_K_SDID_TYPE_MASK;
		k_chip->cache_type = KINETIS_CACHE_K;
		k_chip->watchdog_type = KINETIS_WDOG_K;

		switch (mcu_type) {
		case KINETIS_K_SDID_K10_M50:
		case KINETIS_K_SDID_K20_M50:
			/* 1kB sectors */
			k_chip->pflash_sector_size = 1<<10;
			k_chip->nvm_sector_size = 1<<10;
			num_blocks = 2;
			k_chip->flash_support = FS_PROGRAM_LONGWORD | FS_PROGRAM_SECTOR;
			break;
		case KINETIS_K_SDID_K10_M72:
		case KINETIS_K_SDID_K20_M72:
		case KINETIS_K_SDID_K30_M72:
		case KINETIS_K_SDID_K30_M100:
		case KINETIS_K_SDID_K40_M72:
		case KINETIS_K_SDID_K40_M100:
		case KINETIS_K_SDID_K50_M72:
			/* 2kB sectors, 1kB FlexNVM sectors */
			k_chip->pflash_sector_size = 2<<10;
			k_chip->nvm_sector_size = 1<<10;
			num_blocks = 2;
			k_chip->flash_support = FS_PROGRAM_LONGWORD | FS_PROGRAM_SECTOR;
			k_chip->max_flash_prog_size = 1<<10;
			break;
		case KINETIS_K_SDID_K10_M100:
		case KINETIS_K_SDID_K20_M100:
		case KINETIS_K_SDID_K11:
		case KINETIS_K_SDID_K12:
		case KINETIS_K_SDID_K21_M50:
		case KINETIS_K_SDID_K22_M50:
		case KINETIS_K_SDID_K51_M72:
		case KINETIS_K_SDID_K53:
		case KINETIS_K_SDID_K60_M100:
			/* 2kB sectors */
			k_chip->pflash_sector_size = 2<<10;
			k_chip->nvm_sector_size = 2<<10;
			num_blocks = 2;
			k_chip->flash_support = FS_PROGRAM_LONGWORD | FS_PROGRAM_SECTOR;
			break;
		case KINETIS_K_SDID_K21_M120:
		case KINETIS_K_SDID_K22_M120:
			/* 4kB sectors (MK21FN1M0, MK21FX512, MK22FN1M0, MK22FX512) */
			k_chip->pflash_sector_size = 4<<10;
			k_chip->max_flash_prog_size = 1<<10;
			k_chip->nvm_sector_size = 4<<10;
			num_blocks = 2;
			k_chip->flash_support = FS_PROGRAM_PHRASE | FS_PROGRAM_SECTOR;
			break;
		case KINETIS_K_SDID_K10_M120:
		case KINETIS_K_SDID_K20_M120:
		case KINETIS_K_SDID_K60_M150:
		case KINETIS_K_SDID_K70_M150:
			/* 4kB sectors */
			k_chip->pflash_sector_size = 4<<10;
			k_chip->nvm_sector_size = 4<<10;
			num_blocks = 4;
			k_chip->flash_support = FS_PROGRAM_PHRASE | FS_PROGRAM_SECTOR;
			break;
		default:
			LOG_ERROR("Unsupported K-family FAMID");
		}

		for (idx = 0; idx < ARRAY_SIZE(kinetis_types_old); idx++) {
			if (kinetis_types_old[idx].sdid == mcu_type) {
				strcpy(name, kinetis_types_old[idx].name);
				use_nvm_marking = true;
				break;
			}
		}

	} else {
		/* Newer K-series or KL series MCU */
		familyid = (k_chip->sim_sdid & KINETIS_SDID_FAMILYID_MASK) >> KINETIS_SDID_FAMILYID_SHIFT;
		subfamid = (k_chip->sim_sdid & KINETIS_SDID_SUBFAMID_MASK) >> KINETIS_SDID_SUBFAMID_SHIFT;

		switch (k_chip->sim_sdid & KINETIS_SDID_SERIESID_MASK) {
		case KINETIS_SDID_SERIESID_K:
			use_nvm_marking = true;
			k_chip->cache_type = KINETIS_CACHE_K;
			k_chip->watchdog_type = KINETIS_WDOG_K;

			switch (k_chip->sim_sdid & (KINETIS_SDID_FAMILYID_MASK | KINETIS_SDID_SUBFAMID_MASK)) {
			case KINETIS_SDID_FAMILYID_K0X | KINETIS_SDID_SUBFAMID_KX2:
				/* K02FN64, K02FN128: FTFA, 2kB sectors */
				k_chip->pflash_sector_size = 2<<10;
				num_blocks = 1;
				k_chip->flash_support = FS_PROGRAM_LONGWORD;
				cpu_mhz = 100;
				break;

			case KINETIS_SDID_FAMILYID_K2X | KINETIS_SDID_SUBFAMID_KX2: {
				/* MK24FN1M reports as K22, this should detect it (according to errata note 1N83J) */
				uint32_t sopt1;
				result = target_read_u32(target, k_chip->sim_base + SIM_SOPT1_OFFSET, &sopt1);
				if (result != ERROR_OK)
					return result;

				if (((k_chip->sim_sdid & (KINETIS_SDID_DIEID_MASK)) == KINETIS_SDID_DIEID_K24FN1M) &&
						((sopt1 & KINETIS_SOPT1_RAMSIZE_MASK) == KINETIS_SOPT1_RAMSIZE_K24FN1M)) {
					/* MK24FN1M */
					k_chip->pflash_sector_size = 4<<10;
					num_blocks = 2;
					k_chip->flash_support = FS_PROGRAM_PHRASE | FS_PROGRAM_SECTOR;
					k_chip->max_flash_prog_size = 1<<10;
					subfamid = 4; /* errata 1N83J fix */
					break;
				}
				if ((k_chip->sim_sdid & (KINETIS_SDID_DIEID_MASK)) == KINETIS_SDID_DIEID_K22FN128
					|| (k_chip->sim_sdid & (KINETIS_SDID_DIEID_MASK)) == KINETIS_SDID_DIEID_K22FN256
					|| (k_chip->sim_sdid & (KINETIS_SDID_DIEID_MASK)) == KINETIS_SDID_DIEID_K22FN512) {
					/* K22 with new-style SDID - smaller pflash with FTFA, 2kB sectors */
					k_chip->pflash_sector_size = 2<<10;
					/* autodetect 1 or 2 blocks */
					k_chip->flash_support = FS_PROGRAM_LONGWORD;
					break;
				}
				LOG_ERROR("Unsupported Kinetis K22 DIEID");
				break;
			}
			case KINETIS_SDID_FAMILYID_K2X | KINETIS_SDID_SUBFAMID_KX4:
				k_chip->pflash_sector_size = 4<<10;
				if ((k_chip->sim_sdid & (KINETIS_SDID_DIEID_MASK)) == KINETIS_SDID_DIEID_K24FN256) {
					/* K24FN256 - smaller pflash with FTFA */
					num_blocks = 1;
					k_chip->flash_support = FS_PROGRAM_LONGWORD;
					break;
				}
				/* K24FN1M without errata 7534 */
				num_blocks = 2;
				k_chip->flash_support = FS_PROGRAM_PHRASE | FS_PROGRAM_SECTOR;
				k_chip->max_flash_prog_size = 1<<10;
				break;

			case KINETIS_SDID_FAMILYID_K6X | KINETIS_SDID_SUBFAMID_KX1:	/* errata 7534 - should be K63 */
			case KINETIS_SDID_FAMILYID_K6X | KINETIS_SDID_SUBFAMID_KX2:	/* errata 7534 - should be K64 */
				subfamid += 2; /* errata 7534 fix */
<<<<<<< HEAD
=======
				/* fallthrough */
>>>>>>> 20463c28
			case KINETIS_SDID_FAMILYID_K6X | KINETIS_SDID_SUBFAMID_KX3:
				/* K63FN1M0 */
			case KINETIS_SDID_FAMILYID_K6X | KINETIS_SDID_SUBFAMID_KX4:
				/* K64FN1M0, K64FX512 */
				k_chip->pflash_sector_size = 4<<10;
				k_chip->nvm_sector_size = 4<<10;
				k_chip->max_flash_prog_size = 1<<10;
				num_blocks = 2;
				k_chip->flash_support = FS_PROGRAM_PHRASE | FS_PROGRAM_SECTOR;
				break;

			case KINETIS_SDID_FAMILYID_K2X | KINETIS_SDID_SUBFAMID_KX6:
				/* K26FN2M0 */
			case KINETIS_SDID_FAMILYID_K6X | KINETIS_SDID_SUBFAMID_KX6:
				/* K66FN2M0, K66FX1M0 */
				k_chip->pflash_sector_size = 4<<10;
				k_chip->nvm_sector_size = 4<<10;
				k_chip->max_flash_prog_size = 1<<10;
				num_blocks = 4;
				k_chip->flash_support = FS_PROGRAM_PHRASE | FS_PROGRAM_SECTOR;
				cpu_mhz = 180;
				break;

			case KINETIS_SDID_FAMILYID_K8X | KINETIS_SDID_SUBFAMID_KX0:
			case KINETIS_SDID_FAMILYID_K8X | KINETIS_SDID_SUBFAMID_KX1:
			case KINETIS_SDID_FAMILYID_K8X | KINETIS_SDID_SUBFAMID_KX2:
				/* K80FN256, K81FN256, K82FN256 */
				k_chip->pflash_sector_size = 4<<10;
				num_blocks = 1;
				k_chip->flash_support = FS_PROGRAM_LONGWORD | FS_NO_CMD_BLOCKSTAT;
				cpu_mhz = 150;
				break;

			case KINETIS_SDID_FAMILYID_KL8X | KINETIS_SDID_SUBFAMID_KX1:
			case KINETIS_SDID_FAMILYID_KL8X | KINETIS_SDID_SUBFAMID_KX2:
				/* KL81Z128, KL82Z128 */
				k_chip->pflash_sector_size = 2<<10;
				num_blocks = 1;
				k_chip->flash_support = FS_PROGRAM_LONGWORD | FS_NO_CMD_BLOCKSTAT;
				k_chip->cache_type = KINETIS_CACHE_L;

				use_nvm_marking = false;
				snprintf(name, sizeof(name), "MKL8%uZ%%s7",
					 subfamid);
				break;

			default:
				LOG_ERROR("Unsupported Kinetis FAMILYID SUBFAMID");
			}

			if (name[0] == '\0')
				snprintf(name, sizeof(name), "MK%u%uF%%s%u",
					 familyid, subfamid, cpu_mhz / 10);
			break;

		case KINETIS_SDID_SERIESID_KL:
			/* KL-series */
			k_chip->pflash_sector_size = 1<<10;
			k_chip->nvm_sector_size = 1<<10;
			/* autodetect 1 or 2 blocks */
			k_chip->flash_support = FS_PROGRAM_LONGWORD;
			k_chip->cache_type = KINETIS_CACHE_L;
			k_chip->watchdog_type = KINETIS_WDOG_COP;

			cpu_mhz = 48;
			switch (k_chip->sim_sdid & (KINETIS_SDID_FAMILYID_MASK | KINETIS_SDID_SUBFAMID_MASK)) {
			case KINETIS_SDID_FAMILYID_K1X | KINETIS_SDID_SUBFAMID_KX3:
			case KINETIS_SDID_FAMILYID_K2X | KINETIS_SDID_SUBFAMID_KX3:
				subfamid = 7;
				break;

			case KINETIS_SDID_FAMILYID_K2X | KINETIS_SDID_SUBFAMID_KX8:
				cpu_mhz = 72;
				k_chip->pflash_sector_size = 2<<10;
				num_blocks = 2;
				k_chip->watchdog_type = KINETIS_WDOG32_KL28;
				k_chip->sysmodectrlr_type = KINETIS_SMC32;
				break;
			}

			snprintf(name, sizeof(name), "MKL%u%uZ%%s%u",
				 familyid, subfamid, cpu_mhz / 10);
			break;

		case KINETIS_SDID_SERIESID_KW:
			/* Newer KW-series (all KW series except KW2xD, KW01Z) */
			cpu_mhz = 48;
			switch (k_chip->sim_sdid & (KINETIS_SDID_FAMILYID_MASK | KINETIS_SDID_SUBFAMID_MASK)) {
			case KINETIS_SDID_FAMILYID_K4X | KINETIS_SDID_SUBFAMID_KX0:
				/* KW40Z */
			case KINETIS_SDID_FAMILYID_K3X | KINETIS_SDID_SUBFAMID_KX0:
				/* KW30Z */
			case KINETIS_SDID_FAMILYID_K2X | KINETIS_SDID_SUBFAMID_KX0:
				/* KW20Z */
				/* FTFA, 1kB sectors */
				k_chip->pflash_sector_size = 1<<10;
				k_chip->nvm_sector_size = 1<<10;
				/* autodetect 1 or 2 blocks */
				k_chip->flash_support = FS_PROGRAM_LONGWORD;
				k_chip->cache_type = KINETIS_CACHE_L;
				k_chip->watchdog_type = KINETIS_WDOG_COP;
				break;
			case KINETIS_SDID_FAMILYID_K4X | KINETIS_SDID_SUBFAMID_KX1:
				/* KW41Z */
			case KINETIS_SDID_FAMILYID_K3X | KINETIS_SDID_SUBFAMID_KX1:
				/* KW31Z */
			case KINETIS_SDID_FAMILYID_K2X | KINETIS_SDID_SUBFAMID_KX1:
				/* KW21Z */
				/* FTFA, 2kB sectors */
				k_chip->pflash_sector_size = 2<<10;
				k_chip->nvm_sector_size = 2<<10;
				/* autodetect 1 or 2 blocks */
				k_chip->flash_support = FS_PROGRAM_LONGWORD;
				k_chip->cache_type = KINETIS_CACHE_L;
				k_chip->watchdog_type = KINETIS_WDOG_COP;
				break;
			default:
				LOG_ERROR("Unsupported KW FAMILYID SUBFAMID");
			}
			snprintf(name, sizeof(name), "MKW%u%uZ%%s%u",
					 familyid, subfamid, cpu_mhz / 10);
			break;

		case KINETIS_SDID_SERIESID_KV:
			/* KV-series */
			k_chip->watchdog_type = KINETIS_WDOG_K;
			switch (k_chip->sim_sdid & (KINETIS_SDID_FAMILYID_MASK | KINETIS_SDID_SUBFAMID_MASK)) {
			case KINETIS_SDID_FAMILYID_K1X | KINETIS_SDID_SUBFAMID_KX0:
				/* KV10: FTFA, 1kB sectors */
				k_chip->pflash_sector_size = 1<<10;
				num_blocks = 1;
				k_chip->flash_support = FS_PROGRAM_LONGWORD;
				k_chip->cache_type = KINETIS_CACHE_L;
				strcpy(name, "MKV10Z%s7");
				break;

			case KINETIS_SDID_FAMILYID_K1X | KINETIS_SDID_SUBFAMID_KX1:
				/* KV11: FTFA, 2kB sectors */
				k_chip->pflash_sector_size = 2<<10;
				num_blocks = 1;
				k_chip->flash_support = FS_PROGRAM_LONGWORD;
				k_chip->cache_type = KINETIS_CACHE_L;
				strcpy(name, "MKV11Z%s7");
				break;

			case KINETIS_SDID_FAMILYID_K3X | KINETIS_SDID_SUBFAMID_KX0:
				/* KV30: FTFA, 2kB sectors, 1 block */
			case KINETIS_SDID_FAMILYID_K3X | KINETIS_SDID_SUBFAMID_KX1:
				/* KV31: FTFA, 2kB sectors, 2 blocks */
				k_chip->pflash_sector_size = 2<<10;
				/* autodetect 1 or 2 blocks */
				k_chip->flash_support = FS_PROGRAM_LONGWORD;
				k_chip->cache_type = KINETIS_CACHE_K;
				break;

			case KINETIS_SDID_FAMILYID_K4X | KINETIS_SDID_SUBFAMID_KX2:
			case KINETIS_SDID_FAMILYID_K4X | KINETIS_SDID_SUBFAMID_KX4:
			case KINETIS_SDID_FAMILYID_K4X | KINETIS_SDID_SUBFAMID_KX6:
				/* KV4x: FTFA, 4kB sectors */
				k_chip->pflash_sector_size = 4<<10;
				num_blocks = 1;
				k_chip->flash_support = FS_PROGRAM_LONGWORD;
				k_chip->cache_type = KINETIS_CACHE_K;
				cpu_mhz = 168;
				break;

			case KINETIS_SDID_FAMILYID_K5X | KINETIS_SDID_SUBFAMID_KX6:
			case KINETIS_SDID_FAMILYID_K5X | KINETIS_SDID_SUBFAMID_KX8:
				/* KV5x: FTFE, 8kB sectors */
				k_chip->pflash_sector_size = 8<<10;
				k_chip->max_flash_prog_size = 1<<10;
				num_blocks = 1;
				maxaddr_shift = 14;
				k_chip->flash_support = FS_PROGRAM_PHRASE | FS_PROGRAM_SECTOR | FS_WIDTH_256BIT;
				k_chip->pflash_base = 0x10000000;
				k_chip->progr_accel_ram = 0x18000000;
				cpu_mhz = 240;
				break;

			default:
				LOG_ERROR("Unsupported KV FAMILYID SUBFAMID");
			}

			if (name[0] == '\0')
				snprintf(name, sizeof(name), "MKV%u%uF%%s%u",
					 familyid, subfamid, cpu_mhz / 10);
			break;

		case KINETIS_SDID_SERIESID_KE:
			/* KE1x-series */
			k_chip->watchdog_type = KINETIS_WDOG32_KE1X;
			switch (k_chip->sim_sdid &
				(KINETIS_SDID_FAMILYID_MASK | KINETIS_SDID_SUBFAMID_MASK | KINETIS_SDID_PROJECTID_MASK)) {
			case KINETIS_SDID_FAMILYID_K1X | KINETIS_SDID_SUBFAMID_KX4 | KINETIS_SDID_PROJECTID_KE1xZ:
			case KINETIS_SDID_FAMILYID_K1X | KINETIS_SDID_SUBFAMID_KX5 | KINETIS_SDID_PROJECTID_KE1xZ:
				/* KE1xZ: FTFE, 2kB sectors */
				k_chip->pflash_sector_size = 2<<10;
				k_chip->nvm_sector_size = 2<<10;
				k_chip->max_flash_prog_size = 1<<9;
				num_blocks = 2;
				k_chip->flash_support = FS_PROGRAM_PHRASE | FS_PROGRAM_SECTOR;
				k_chip->cache_type = KINETIS_CACHE_L;

				cpu_mhz = 72;
				snprintf(name, sizeof(name), "MKE%u%uZ%%s%u",
					 familyid, subfamid, cpu_mhz / 10);
				break;

			case KINETIS_SDID_FAMILYID_K1X | KINETIS_SDID_SUBFAMID_KX4 | KINETIS_SDID_PROJECTID_KE1xF:
			case KINETIS_SDID_FAMILYID_K1X | KINETIS_SDID_SUBFAMID_KX6 | KINETIS_SDID_PROJECTID_KE1xF:
			case KINETIS_SDID_FAMILYID_K1X | KINETIS_SDID_SUBFAMID_KX8 | KINETIS_SDID_PROJECTID_KE1xF:
				/* KE1xF: FTFE, 4kB sectors */
				k_chip->pflash_sector_size = 4<<10;
				k_chip->nvm_sector_size = 2<<10;
				k_chip->max_flash_prog_size = 1<<10;
				num_blocks = 2;
				k_chip->flash_support = FS_PROGRAM_PHRASE | FS_PROGRAM_SECTOR;
				k_chip->cache_type = KINETIS_CACHE_MSCM;

				cpu_mhz = 168;
				snprintf(name, sizeof(name), "MKE%u%uF%%s%u",
					 familyid, subfamid, cpu_mhz / 10);
				break;

			default:
				LOG_ERROR("Unsupported KE FAMILYID SUBFAMID");
			}
			break;

		default:
			LOG_ERROR("Unsupported K-series");
		}
	}

	if (k_chip->pflash_sector_size == 0) {
		LOG_ERROR("MCU is unsupported, SDID 0x%08" PRIx32, k_chip->sim_sdid);
		return ERROR_FLASH_OPER_UNSUPPORTED;
	}

	result = target_read_u32(target, k_chip->sim_base + SIM_FCFG1_OFFSET, &k_chip->sim_fcfg1);
	if (result != ERROR_OK)
		return result;

	result = target_read_u32(target, k_chip->sim_base + SIM_FCFG2_OFFSET, &k_chip->sim_fcfg2);
	if (result != ERROR_OK)
		return result;

	LOG_DEBUG("SDID: 0x%08" PRIX32 " FCFG1: 0x%08" PRIX32 " FCFG2: 0x%08" PRIX32, k_chip->sim_sdid,
			k_chip->sim_fcfg1, k_chip->sim_fcfg2);

	fcfg1_nvmsize = (uint8_t)((k_chip->sim_fcfg1 >> 28) & 0x0f);
	fcfg1_pfsize = (uint8_t)((k_chip->sim_fcfg1 >> 24) & 0x0f);
	fcfg1_eesize = (uint8_t)((k_chip->sim_fcfg1 >> 16) & 0x0f);
	fcfg1_depart = (uint8_t)((k_chip->sim_fcfg1 >> 8) & 0x0f);

	fcfg2_pflsh = (uint8_t)((k_chip->sim_fcfg2 >> 23) & 0x01);
	k_chip->fcfg2_maxaddr0_shifted = ((k_chip->sim_fcfg2 >> 24) & 0x7f) << maxaddr_shift;
	k_chip->fcfg2_maxaddr1_shifted = ((k_chip->sim_fcfg2 >> 16) & 0x7f) << maxaddr_shift;

	if (num_blocks == 0)
		num_blocks = k_chip->fcfg2_maxaddr1_shifted ? 2 : 1;
	else if (k_chip->fcfg2_maxaddr1_shifted == 0 && num_blocks >= 2 && fcfg2_pflsh) {
		/* fcfg2_maxaddr1 may be zero due to partitioning whole NVM as EEPROM backup
		 * Do not adjust block count in this case! */
		num_blocks = 1;
		LOG_WARNING("MAXADDR1 is zero, number of flash banks adjusted to 1");
	} else if (k_chip->fcfg2_maxaddr1_shifted != 0 && num_blocks == 1) {
		num_blocks = 2;
		LOG_WARNING("MAXADDR1 is non zero, number of flash banks adjusted to 2");
	}

	/* when the PFLSH bit is set, there is no FlexNVM/FlexRAM */
	if (!fcfg2_pflsh) {
		switch (fcfg1_nvmsize) {
		case 0x03:
		case 0x05:
		case 0x07:
		case 0x09:
		case 0x0b:
			k_chip->nvm_size = 1 << (14 + (fcfg1_nvmsize >> 1));
			break;
		case 0x0f:
			if (k_chip->pflash_sector_size >= 4<<10)
				k_chip->nvm_size = 512<<10;
			else
				/* K20_100 */
				k_chip->nvm_size = 256<<10;
			break;
		default:
			k_chip->nvm_size = 0;
			break;
		}

		switch (fcfg1_eesize) {
		case 0x00:
		case 0x01:
		case 0x02:
		case 0x03:
		case 0x04:
		case 0x05:
		case 0x06:
		case 0x07:
		case 0x08:
		case 0x09:
			ee_size = (16 << (10 - fcfg1_eesize));
			break;
		default:
			ee_size = 0;
			break;
		}

		switch (fcfg1_depart) {
		case 0x01:
		case 0x02:
		case 0x03:
		case 0x04:
		case 0x05:
		case 0x06:
			k_chip->dflash_size = k_chip->nvm_size - (4096 << fcfg1_depart);
			break;
		case 0x07:
		case 0x08:
			k_chip->dflash_size = 0;
			break;
		case 0x09:
		case 0x0a:
		case 0x0b:
		case 0x0c:
		case 0x0d:
			k_chip->dflash_size = 4096 << (fcfg1_depart & 0x7);
			break;
		default:
			k_chip->dflash_size = k_chip->nvm_size;
			break;
		}
	}

	switch (fcfg1_pfsize) {
	case 0x00:
		k_chip->pflash_size = 8192;
		break;
	case 0x01:
	case 0x03:
	case 0x05:
	case 0x07:
	case 0x09:
	case 0x0b:
	case 0x0d:
		k_chip->pflash_size = 1 << (14 + (fcfg1_pfsize >> 1));
		break;
	case 0x0f:
		/* a peculiar case: Freescale states different sizes for 0xf
		 * KL03P24M48SF0RM	32 KB .... duplicate of code 0x3
		 * K02P64M100SFARM	128 KB ... duplicate of code 0x7
		 * K22P121M120SF8RM	256 KB ... duplicate of code 0x9
		 * K22P121M120SF7RM	512 KB ... duplicate of code 0xb
		 * K22P100M120SF5RM	1024 KB ... duplicate of code 0xd
		 * K26P169M180SF5RM	2048 KB ... the only unique value
		 * fcfg2_maxaddr0 seems to be the only clue to pflash_size
		 * Checking fcfg2_maxaddr0 in bank probe is pointless then
		 */
		if (fcfg2_pflsh)
			k_chip->pflash_size = k_chip->fcfg2_maxaddr0_shifted * num_blocks;
		else
			k_chip->pflash_size = k_chip->fcfg2_maxaddr0_shifted * num_blocks / 2;
		if (k_chip->pflash_size != 2048<<10)
			LOG_WARNING("SIM_FCFG1 PFSIZE = 0xf: please check if pflash is %u KB", k_chip->pflash_size>>10);

		break;
	default:
		k_chip->pflash_size = 0;
		break;
	}

	if (k_chip->flash_support & FS_PROGRAM_SECTOR && k_chip->max_flash_prog_size == 0) {
		k_chip->max_flash_prog_size = k_chip->pflash_sector_size;
		/* Program section size is equal to sector size by default */
	}

	if (fcfg2_pflsh) {
		k_chip->num_pflash_blocks = num_blocks;
		k_chip->num_nvm_blocks = 0;
	} else {
		k_chip->num_pflash_blocks = (num_blocks + 1) / 2;
		k_chip->num_nvm_blocks = num_blocks - k_chip->num_pflash_blocks;
	}

	if (use_nvm_marking) {
		nvm_marking[0] = k_chip->num_nvm_blocks ? 'X' : 'N';
		nvm_marking[1] = '\0';
	} else
		nvm_marking[0] = '\0';

	pflash_size_k = k_chip->pflash_size / 1024;
	pflash_size_m = pflash_size_k / 1024;
	if (pflash_size_m)
		snprintf(flash_marking, sizeof(flash_marking), "%s%" PRIu32 "M0xxx", nvm_marking, pflash_size_m);
	else
		snprintf(flash_marking, sizeof(flash_marking), "%s%" PRIu32 "xxx", nvm_marking, pflash_size_k);

	snprintf(k_chip->name, sizeof(k_chip->name), name, flash_marking);
	LOG_INFO("Kinetis %s detected: %u flash blocks", k_chip->name, num_blocks);
	LOG_INFO("%u PFlash banks: %" PRIu32 "k total", k_chip->num_pflash_blocks, pflash_size_k);
	if (k_chip->num_nvm_blocks) {
		nvm_size_k = k_chip->nvm_size / 1024;
		dflash_size_k = k_chip->dflash_size / 1024;
		LOG_INFO("%u FlexNVM banks: %" PRIu32 "k total, %" PRIu32 "k available as data flash, %" PRIu32 "bytes FlexRAM",
			 k_chip->num_nvm_blocks, nvm_size_k, dflash_size_k, ee_size);
	}

	k_chip->probed = true;

	if (create_banks)
		kinetis_create_missing_banks(k_chip);

	return ERROR_OK;
}

static int kinetis_probe(struct flash_bank *bank)
{
	int result, i;
	uint8_t fcfg2_maxaddr0, fcfg2_pflsh, fcfg2_maxaddr1;
	unsigned num_blocks, first_nvm_bank;
	uint32_t size_k;
	struct kinetis_flash_bank *k_bank = bank->driver_priv;
	struct kinetis_chip *k_chip = k_bank->k_chip;

	k_bank->probed = false;

	if (!k_chip->probed) {
		result = kinetis_probe_chip(k_chip);
		if (result != ERROR_OK)
			return result;
	}

	num_blocks = k_chip->num_pflash_blocks + k_chip->num_nvm_blocks;
	first_nvm_bank = k_chip->num_pflash_blocks;

	if (k_bank->bank_number < k_chip->num_pflash_blocks) {
		/* pflash, banks start at address zero */
		k_bank->flash_class = FC_PFLASH;
		bank->size = (k_chip->pflash_size / k_chip->num_pflash_blocks);
		bank->base = k_chip->pflash_base + bank->size * k_bank->bank_number;
		k_bank->prog_base = 0x00000000 + bank->size * k_bank->bank_number;
		k_bank->sector_size = k_chip->pflash_sector_size;
		/* pflash is divided into 32 protection areas for
		 * parts with more than 32K of PFlash. For parts with
		 * less the protection unit is set to 1024 bytes */
		k_bank->protection_size = MAX(k_chip->pflash_size / 32, 1024);
		bank->num_prot_blocks = bank->size / k_bank->protection_size;
		k_bank->protection_block = bank->num_prot_blocks * k_bank->bank_number;

		size_k = bank->size / 1024;
		LOG_DEBUG("Kinetis bank %u: %" PRIu32 "k PFlash, FTFx base 0x%08" PRIx32 ", sect %u",
			 k_bank->bank_number, size_k, k_bank->prog_base, k_bank->sector_size);

	} else if (k_bank->bank_number < num_blocks) {
		/* nvm, banks start at address 0x10000000 */
		unsigned nvm_ord = k_bank->bank_number - first_nvm_bank;
		uint32_t limit;

		k_bank->flash_class = FC_FLEX_NVM;
		bank->size = k_chip->nvm_size / k_chip->num_nvm_blocks;
		bank->base = k_chip->nvm_base + bank->size * nvm_ord;
		k_bank->prog_base = 0x00800000 + bank->size * nvm_ord;
		k_bank->sector_size = k_chip->nvm_sector_size;
		if (k_chip->dflash_size == 0) {
			k_bank->protection_size = 0;
		} else {
			for (i = k_chip->dflash_size; ~i & 1; i >>= 1)
				;
			if (i == 1)
				k_bank->protection_size = k_chip->dflash_size / 8;	/* data flash size = 2^^n */
			else
				k_bank->protection_size = k_chip->nvm_size / 8;	/* TODO: verify on SF1, not documented in RM */
		}
		bank->num_prot_blocks = 8 / k_chip->num_nvm_blocks;
		k_bank->protection_block = bank->num_prot_blocks * nvm_ord;

		/* EEPROM backup part of FlexNVM is not accessible, use dflash_size as a limit */
		if (k_chip->dflash_size > bank->size * nvm_ord)
			limit = k_chip->dflash_size - bank->size * nvm_ord;
		else
			limit = 0;

		if (bank->size > limit) {
			bank->size = limit;
			LOG_DEBUG("FlexNVM bank %d limited to 0x%08" PRIx32 " due to active EEPROM backup",
				k_bank->bank_number, limit);
		}

		size_k = bank->size / 1024;
		LOG_DEBUG("Kinetis bank %u: %" PRIu32 "k FlexNVM, FTFx base 0x%08" PRIx32 ", sect %u",
			 k_bank->bank_number, size_k, k_bank->prog_base, k_bank->sector_size);

	} else {
		LOG_ERROR("Cannot determine parameters for bank %d, only %d banks on device",
				k_bank->bank_number, num_blocks);
		return ERROR_FLASH_BANK_INVALID;
	}

	fcfg2_pflsh = (uint8_t)((k_chip->sim_fcfg2 >> 23) & 0x01);
	fcfg2_maxaddr0 = (uint8_t)((k_chip->sim_fcfg2 >> 24) & 0x7f);
	fcfg2_maxaddr1 = (uint8_t)((k_chip->sim_fcfg2 >> 16) & 0x7f);

	if (k_bank->bank_number == 0 && k_chip->fcfg2_maxaddr0_shifted != bank->size)
		LOG_WARNING("MAXADDR0 0x%02" PRIx8 " check failed,"
				" please report to OpenOCD mailing list", fcfg2_maxaddr0);

	if (fcfg2_pflsh) {
		if (k_bank->bank_number == 1 && k_chip->fcfg2_maxaddr1_shifted != bank->size)
			LOG_WARNING("MAXADDR1 0x%02" PRIx8 " check failed,"
				" please report to OpenOCD mailing list", fcfg2_maxaddr1);
	} else {
		if (k_bank->bank_number == first_nvm_bank
				&& k_chip->fcfg2_maxaddr1_shifted != k_chip->dflash_size)
			LOG_WARNING("FlexNVM MAXADDR1 0x%02" PRIx8 " check failed,"
				" please report to OpenOCD mailing list", fcfg2_maxaddr1);
	}

	if (bank->sectors) {
		free(bank->sectors);
		bank->sectors = NULL;
	}
	if (bank->prot_blocks) {
		free(bank->prot_blocks);
		bank->prot_blocks = NULL;
	}

	if (k_bank->sector_size == 0) {
		LOG_ERROR("Unknown sector size for bank %d", bank->bank_number);
		return ERROR_FLASH_BANK_INVALID;
	}

	bank->num_sectors = bank->size / k_bank->sector_size;

	if (bank->num_sectors > 0) {
		/* FlexNVM bank can be used for EEPROM backup therefore zero sized */
		bank->sectors = alloc_block_array(0, k_bank->sector_size, bank->num_sectors);
		if (!bank->sectors)
			return ERROR_FAIL;

		bank->prot_blocks = alloc_block_array(0, k_bank->protection_size, bank->num_prot_blocks);
		if (!bank->prot_blocks)
			return ERROR_FAIL;

	} else {
		bank->num_prot_blocks = 0;
	}

	k_bank->probed = true;

	return ERROR_OK;
}

static int kinetis_auto_probe(struct flash_bank *bank)
{
	struct kinetis_flash_bank *k_bank = bank->driver_priv;

	if (k_bank && k_bank->probed)
		return ERROR_OK;

	return kinetis_probe(bank);
}

static int kinetis_info(struct flash_bank *bank, char *buf, int buf_size)
{
	const char *bank_class_names[] = {
		"(ANY)", "PFlash", "FlexNVM", "FlexRAM"
	};

	struct kinetis_flash_bank *k_bank = bank->driver_priv;
	struct kinetis_chip *k_chip = k_bank->k_chip;
	uint32_t size_k = bank->size / 1024;

	snprintf(buf, buf_size,
		"%s %s: %" PRIu32 "k %s bank %s at 0x%08" PRIx32,
		bank->driver->name, k_chip->name,
		size_k, bank_class_names[k_bank->flash_class],
		bank->name, bank->base);

	return ERROR_OK;
}

static int kinetis_blank_check(struct flash_bank *bank)
{
	struct kinetis_flash_bank *k_bank = bank->driver_priv;
	struct kinetis_chip *k_chip = k_bank->k_chip;
	int result;

	/* suprisingly blank check does not work in VLPR and HSRUN modes */
	result = kinetis_check_run_mode(k_chip);
	if (result != ERROR_OK)
		return result;

	/* reset error flags */
	result = kinetis_ftfx_prepare(bank->target);
	if (result != ERROR_OK)
		return result;

	if (k_bank->flash_class == FC_PFLASH || k_bank->flash_class == FC_FLEX_NVM) {
		bool block_dirty = true;
		bool use_block_cmd = !(k_chip->flash_support & FS_NO_CMD_BLOCKSTAT);
		uint8_t ftfx_fstat;

		if (use_block_cmd && k_bank->flash_class == FC_FLEX_NVM) {
			uint8_t fcfg1_depart = (uint8_t)((k_chip->sim_fcfg1 >> 8) & 0x0f);
			/* block operation cannot be used on FlexNVM when EEPROM backup partition is set */
			if (fcfg1_depart != 0xf && fcfg1_depart != 0)
				use_block_cmd = false;
		}

		if (use_block_cmd) {
			/* check if whole bank is blank */
			result = kinetis_ftfx_command(bank->target, FTFx_CMD_BLOCKSTAT, k_bank->prog_base,
							 0, 0, 0, 0,  0, 0, 0, 0, &ftfx_fstat);

			if (result != ERROR_OK)
				kinetis_ftfx_clear_error(bank->target);
			else if ((ftfx_fstat & 0x01) == 0)
				block_dirty = false;
		}

		if (block_dirty) {
			/* the whole bank is not erased, check sector-by-sector */
			int i;
			for (i = 0; i < bank->num_sectors; i++) {
				/* normal margin */
				result = kinetis_ftfx_command(bank->target, FTFx_CMD_SECTSTAT,
						k_bank->prog_base + bank->sectors[i].offset,
						1, 0, 0, 0,  0, 0, 0, 0, &ftfx_fstat);

				if (result == ERROR_OK) {
					bank->sectors[i].is_erased = !(ftfx_fstat & 0x01);
				} else {
					LOG_DEBUG("Ignoring errored PFlash sector blank-check");
					kinetis_ftfx_clear_error(bank->target);
					bank->sectors[i].is_erased = -1;
				}
			}
		} else {
			/* the whole bank is erased, update all sectors */
			int i;
			for (i = 0; i < bank->num_sectors; i++)
				bank->sectors[i].is_erased = 1;
		}
	} else {
		LOG_WARNING("kinetis_blank_check not supported yet for FlexRAM");
		return ERROR_FLASH_OPERATION_FAILED;
	}

	return ERROR_OK;
}


COMMAND_HANDLER(kinetis_nvm_partition)
{
	int result;
	unsigned bank_idx;
	unsigned num_blocks, first_nvm_bank;
	unsigned long par, log2 = 0, ee1 = 0, ee2 = 0;
	enum { SHOW_INFO, DF_SIZE, EEBKP_SIZE } sz_type = SHOW_INFO;
	bool enable;
	uint8_t load_flex_ram = 1;
	uint8_t ee_size_code = 0x3f;
	uint8_t flex_nvm_partition_code = 0;
	uint8_t ee_split = 3;
	struct target *target = get_current_target(CMD_CTX);
	struct kinetis_chip *k_chip;
	uint32_t sim_fcfg1;

	k_chip = kinetis_get_chip(target);

	if (CMD_ARGC >= 2) {
		if (strcmp(CMD_ARGV[0], "dataflash") == 0)
			sz_type = DF_SIZE;
		else if (strcmp(CMD_ARGV[0], "eebkp") == 0)
			sz_type = EEBKP_SIZE;

		par = strtoul(CMD_ARGV[1], NULL, 10);
		while (par >> (log2 + 3))
			log2++;
	}
	switch (sz_type) {
	case SHOW_INFO:
		if (k_chip == NULL) {
			LOG_ERROR("Chip not probed.");
			return ERROR_FAIL;
		}
		result = target_read_u32(target, k_chip->sim_base + SIM_FCFG1_OFFSET, &sim_fcfg1);
		if (result != ERROR_OK)
			return result;

		flex_nvm_partition_code = (uint8_t)((sim_fcfg1 >> 8) & 0x0f);
		switch (flex_nvm_partition_code) {
		case 0:
			command_print(CMD_CTX, "No EEPROM backup, data flash only");
			break;
		case 1:
		case 2:
		case 3:
		case 4:
		case 5:
		case 6:
			command_print(CMD_CTX, "EEPROM backup %d KB", 4 << flex_nvm_partition_code);
			break;
		case 8:
			command_print(CMD_CTX, "No data flash, EEPROM backup only");
			break;
		case 0x9:
		case 0xA:
		case 0xB:
		case 0xC:
		case 0xD:
		case 0xE:
			command_print(CMD_CTX, "data flash %d KB", 4 << (flex_nvm_partition_code & 7));
			break;
		case 0xf:
			command_print(CMD_CTX, "No EEPROM backup, data flash only (DEPART not set)");
			break;
		default:
			command_print(CMD_CTX, "Unsupported EEPROM backup size code 0x%02" PRIx8, flex_nvm_partition_code);
		}
		return ERROR_OK;

	case DF_SIZE:
		flex_nvm_partition_code = 0x8 | log2;
		break;

	case EEBKP_SIZE:
		flex_nvm_partition_code = log2;
		break;
	}

	if (CMD_ARGC == 3)
		ee1 = ee2 = strtoul(CMD_ARGV[2], NULL, 10) / 2;
	else if (CMD_ARGC >= 4) {
		ee1 = strtoul(CMD_ARGV[2], NULL, 10);
		ee2 = strtoul(CMD_ARGV[3], NULL, 10);
	}

	enable = ee1 + ee2 > 0;
	if (enable) {
		for (log2 = 2; ; log2++) {
			if (ee1 + ee2 == (16u << 10) >> log2)
				break;
			if (ee1 + ee2 > (16u << 10) >> log2 || log2 >= 9) {
				LOG_ERROR("Unsupported EEPROM size");
				return ERROR_FLASH_OPERATION_FAILED;
			}
		}

		if (ee1 * 3 == ee2)
			ee_split = 1;
		else if (ee1 * 7 == ee2)
			ee_split = 0;
		else if (ee1 != ee2) {
			LOG_ERROR("Unsupported EEPROM sizes ratio");
			return ERROR_FLASH_OPERATION_FAILED;
		}

		ee_size_code = log2 | ee_split << 4;
	}

	if (CMD_ARGC >= 5)
		COMMAND_PARSE_ON_OFF(CMD_ARGV[4], enable);
	if (enable)
		load_flex_ram = 0;

	LOG_INFO("DEPART 0x%" PRIx8 ", EEPROM size code 0x%" PRIx8,
		 flex_nvm_partition_code, ee_size_code);

	result = kinetis_check_run_mode(k_chip);
	if (result != ERROR_OK)
		return result;

	/* reset error flags */
	result = kinetis_ftfx_prepare(target);
	if (result != ERROR_OK)
		return result;

	result = kinetis_ftfx_command(target, FTFx_CMD_PGMPART, load_flex_ram,
				      ee_size_code, flex_nvm_partition_code, 0, 0,
				      0, 0, 0, 0,  NULL);
	if (result != ERROR_OK)
		return result;

	command_print(CMD_CTX, "FlexNVM partition set. Please reset MCU.");

	if (k_chip) {
		first_nvm_bank = k_chip->num_pflash_blocks;
		num_blocks = k_chip->num_pflash_blocks + k_chip->num_nvm_blocks;
		for (bank_idx = first_nvm_bank; bank_idx < num_blocks; bank_idx++)
			k_chip->banks[bank_idx].probed = false;	/* re-probe before next use */
		k_chip->probed = false;
	}

	command_print(CMD_CTX, "FlexNVM banks will be re-probed to set new data flash size.");
	return ERROR_OK;
}

COMMAND_HANDLER(kinetis_fcf_source_handler)
{
	if (CMD_ARGC > 1)
		return ERROR_COMMAND_SYNTAX_ERROR;

	if (CMD_ARGC == 1) {
		if (strcmp(CMD_ARGV[0], "write") == 0)
			allow_fcf_writes = true;
		else if (strcmp(CMD_ARGV[0], "protection") == 0)
			allow_fcf_writes = false;
		else
			return ERROR_COMMAND_SYNTAX_ERROR;
	}

	if (allow_fcf_writes) {
		command_print(CMD_CTX, "Arbitrary Flash Configuration Field writes enabled.");
		command_print(CMD_CTX, "Protection info writes to FCF disabled.");
		LOG_WARNING("BEWARE: incorrect flash configuration may permanently lock the device.");
	} else {
		command_print(CMD_CTX, "Protection info writes to Flash Configuration Field enabled.");
		command_print(CMD_CTX, "Arbitrary FCF writes disabled. Mode safe from unwanted locking of the device.");
	}

	return ERROR_OK;
}

COMMAND_HANDLER(kinetis_fopt_handler)
{
	if (CMD_ARGC > 1)
		return ERROR_COMMAND_SYNTAX_ERROR;

	if (CMD_ARGC == 1)
		fcf_fopt = (uint8_t)strtoul(CMD_ARGV[0], NULL, 0);
	else
		command_print(CMD_CTX, "FCF_FOPT 0x%02" PRIx8, fcf_fopt);

	return ERROR_OK;
}

COMMAND_HANDLER(kinetis_create_banks_handler)
{
	if (CMD_ARGC > 0)
		return ERROR_COMMAND_SYNTAX_ERROR;

	create_banks = true;

	return ERROR_OK;
}


static const struct command_registration kinetis_security_command_handlers[] = {
	{
		.name = "check_security",
		.mode = COMMAND_EXEC,
		.help = "Check status of device security lock",
		.usage = "",
		.handler = kinetis_check_flash_security_status,
	},
	{
		.name = "halt",
		.mode = COMMAND_EXEC,
		.help = "Issue a halt via the MDM-AP",
		.usage = "",
		.handler = kinetis_mdm_halt,
	},
	{
		.name = "mass_erase",
		.mode = COMMAND_EXEC,
		.help = "Issue a complete flash erase via the MDM-AP",
		.usage = "",
		.handler = kinetis_mdm_mass_erase,
	},
	{	.name = "reset",
		.mode = COMMAND_EXEC,
		.help = "Issue a reset via the MDM-AP",
		.usage = "",
		.handler = kinetis_mdm_reset,
	},
	COMMAND_REGISTRATION_DONE
};

static const struct command_registration kinetis_exec_command_handlers[] = {
	{
		.name = "mdm",
		.mode = COMMAND_ANY,
		.help = "MDM-AP command group",
		.usage = "",
		.chain = kinetis_security_command_handlers,
	},
	{
		.name = "disable_wdog",
		.mode = COMMAND_EXEC,
		.help = "Disable the watchdog timer",
		.usage = "",
		.handler = kinetis_disable_wdog_handler,
	},
	{
		.name = "nvm_partition",
		.mode = COMMAND_EXEC,
		.help = "Show/set data flash or EEPROM backup size in kilobytes,"
			" set two EEPROM sizes in bytes and FlexRAM loading during reset",
		.usage = "('info'|'dataflash' size|'eebkp' size) [eesize1 eesize2] ['on'|'off']",
		.handler = kinetis_nvm_partition,
	},
	{
		.name = "fcf_source",
		.mode = COMMAND_EXEC,
		.help = "Use protection as a source for Flash Configuration Field or allow writing arbitrary values to the FCF"
			" Mode 'protection' is safe from unwanted locking of the device.",
		.usage = "['protection'|'write']",
		.handler = kinetis_fcf_source_handler,
	},
	{
		.name = "fopt",
		.mode = COMMAND_EXEC,
		.help = "FCF_FOPT value source in 'kinetis fcf_source protection' mode",
		.usage = "[num]",
		.handler = kinetis_fopt_handler,
	},
	{
		.name = "create_banks",
		.mode = COMMAND_CONFIG,
		.help = "Driver creates additional banks if device with two/four flash blocks is probed",
		.handler = kinetis_create_banks_handler,
	},
	COMMAND_REGISTRATION_DONE
};

static const struct command_registration kinetis_command_handler[] = {
	{
		.name = "kinetis",
		.mode = COMMAND_ANY,
		.help = "Kinetis flash controller commands",
		.usage = "",
		.chain = kinetis_exec_command_handlers,
	},
	COMMAND_REGISTRATION_DONE
};



struct flash_driver kinetis_flash = {
	.name = "kinetis",
	.commands = kinetis_command_handler,
	.flash_bank_command = kinetis_flash_bank_command,
	.erase = kinetis_erase,
	.protect = kinetis_protect,
	.write = kinetis_write,
	.read = default_flash_read,
	.probe = kinetis_probe,
	.auto_probe = kinetis_auto_probe,
	.erase_check = kinetis_blank_check,
	.protect_check = kinetis_protect_check,
	.info = kinetis_info,
};<|MERGE_RESOLUTION|>--- conflicted
+++ resolved
@@ -1959,11 +1959,7 @@
 	unsigned cpu_mhz = 120;
 	unsigned idx;
 	bool use_nvm_marking = false;
-<<<<<<< HEAD
-	char flash_marking[8], nvm_marking[2];
-=======
 	char flash_marking[11], nvm_marking[2];
->>>>>>> 20463c28
 	char name[40];
 
 	k_chip->probed = false;
@@ -2130,10 +2126,7 @@
 			case KINETIS_SDID_FAMILYID_K6X | KINETIS_SDID_SUBFAMID_KX1:	/* errata 7534 - should be K63 */
 			case KINETIS_SDID_FAMILYID_K6X | KINETIS_SDID_SUBFAMID_KX2:	/* errata 7534 - should be K64 */
 				subfamid += 2; /* errata 7534 fix */
-<<<<<<< HEAD
-=======
 				/* fallthrough */
->>>>>>> 20463c28
 			case KINETIS_SDID_FAMILYID_K6X | KINETIS_SDID_SUBFAMID_KX3:
 				/* K63FN1M0 */
 			case KINETIS_SDID_FAMILYID_K6X | KINETIS_SDID_SUBFAMID_KX4:
