AC_PREREQ(2.64)
AC_INIT([openocd], [0.10.0],
  [OpenOCD Mailing List <openocd-devel@lists.sourceforge.net>])
AC_CONFIG_SRCDIR([src/openocd.c])

m4_include([config_subdir.m4])dnl

# check for makeinfo before calling AM_INIT_AUTOMAKE
AC_CHECK_PROG([MAKEINFO], [makeinfo], [makeinfo])
AS_IF([test "x$MAKEINFO" = "x"], [
  MAKEINFO='echo makeinfo missing; true'
  AC_MSG_WARN([Info documentation will not be built.])
])
AC_SUBST([MAKEINFO])

AM_INIT_AUTOMAKE([-Wall -Wno-portability dist-bzip2 dist-zip subdir-objects])

AC_CONFIG_HEADERS([config.h])
AH_BOTTOM([
#include <helper/system.h>
#include <helper/types.h>
#include <helper/replacements.h>
])

AC_LANG_C
AC_PROG_CC
AC_PROG_CC_C99
AM_PROG_CC_C_O
AC_PROG_RANLIB
PKG_PROG_PKG_CONFIG([0.23])

dnl disable checks for C++, Fortran and GNU Java Compiler
m4_defun([_LT_AC_LANG_CXX_CONFIG], [:])
m4_defun([_LT_AC_LANG_F77_CONFIG], [:])
m4_defun([_LT_AC_LANG_GCJ_CONFIG], [:])
AC_DISABLE_SHARED
AC_PROG_LIBTOOL
AC_SUBST([LIBTOOL_DEPS])

dnl configure checks required for Jim files (these are obsolete w/ C99)
AC_C_CONST
AC_TYPE_LONG_LONG_INT

AC_SEARCH_LIBS([ioperm], [ioperm])
AC_SEARCH_LIBS([dlopen], [dl])

AC_CHECK_HEADERS([sys/socket.h])
AC_CHECK_HEADERS([elf.h])
AC_CHECK_HEADERS([dirent.h])
AC_CHECK_HEADERS([fcntl.h])
AC_CHECK_HEADERS([malloc.h])
AC_CHECK_HEADERS([netdb.h])
AC_CHECK_HEADERS([poll.h])
AC_CHECK_HEADERS([pthread.h])
AC_CHECK_HEADERS([strings.h])
AC_CHECK_HEADERS([sys/ioctl.h])
AC_CHECK_HEADERS([sys/param.h])
AC_CHECK_HEADERS([sys/select.h])
AC_CHECK_HEADERS([sys/stat.h])
AC_CHECK_HEADERS([sys/sysctl.h])
AC_CHECK_HEADERS([sys/time.h])
AC_CHECK_HEADERS([sys/types.h])
AC_CHECK_HEADERS([unistd.h])
AC_CHECK_HEADERS([arpa/inet.h ifaddrs.h netinet/in.h netinet/tcp.h net/if.h], [], [], [dnl
#include <stdio.h>
#ifdef STDC_HEADERS
# include <stdlib.h>
# include <stddef.h>
#else
# ifdef HAVE_STDLIB_H
#  include <stdlib.h>
# endif
#endif
#ifdef HAVE_SYS_SOCKET_H
# include <sys/socket.h>
#endif
])

AC_HEADER_ASSERT
AC_HEADER_STDBOOL
AC_HEADER_TIME

AC_C_BIGENDIAN

AC_CHECK_FUNCS([strndup])
AC_CHECK_FUNCS([strnlen])
AC_CHECK_FUNCS([gettimeofday])
AC_CHECK_FUNCS([usleep])
AC_CHECK_FUNCS([vasprintf])
AC_CHECK_FUNCS([realpath])

# guess-rev.sh only exists in the repository, not in the released archives
AC_MSG_CHECKING([whether to build a release])
AS_IF([test -x "$srcdir/guess-rev.sh"], [
  build_release=no
], [
  build_release=yes
])
AC_MSG_RESULT([$build_release])

# Adapter drivers
# 1st column -- configure option
# 2nd column -- description
# 3rd column -- symbol used for both config.h and automake
m4_define([ADAPTER_ARG], [m4_argn([1], $1)])
m4_define([ADAPTER_DESC], [m4_argn([2], $1)])
m4_define([ADAPTER_SYM], [m4_argn([3], $1)])
m4_define([ADAPTER_VAR], [enable_[]ADAPTER_ARG($1)])
m4_define([ADAPTER_OPT], [m4_translit(ADAPTER_ARG($1), [_], [-])])

m4_define([USB1_ADAPTERS],
	[[[ftdi], [MPSSE mode of FTDI based devices], [FTDI]],
	[[stlink], [ST-Link JTAG Programmer], [HLADAPTER_STLINK]],
	[[ti_icdi], [TI ICDI JTAG Programmer], [HLADAPTER_ICDI]],
	[[ulink], [Keil ULINK JTAG Programmer], [ULINK]],
	[[usb_blaster_2], [Altera USB-Blaster II Compatible], [USB_BLASTER_2]],
	[[vsllink], [Versaloon-Link JTAG Programmer], [VSLLINK]]])

m4_define([USB_ADAPTERS],
	[[[osbdm], [OSBDM (JTAG only) Programmer], [OSBDM]],
	[[opendous], [eStick/opendous JTAG Programmer], [OPENDOUS]],
	[[aice], [Andes JTAG Programmer], [AICE]]])

m4_define([USB0_ADAPTERS],
	[[[usbprog], [USBProg JTAG Programmer], [USBPROG]],
	[[rlink], [Raisonance RLink JTAG Programmer], [RLINK]],
	[[armjtagew], [Olimex ARM-JTAG-EW Programmer], [ARMJTAGEW]]])

m4_define([HIDAPI_ADAPTERS],
	[[[cmsis_dap], [CMSIS-DAP Compliant Debugger], [CMSIS_DAP]]])

m4_define([LIBFTDI_ADAPTERS],
	[[[usb_blaster], [Altera USB-Blaster Compatible], [USB_BLASTER]],
	[[presto], [ASIX Presto Adapter], [PRESTO]],
	[[openjtag], [OpenJTAG Adapter], [OPENJTAG]]])

m4_define([LIBJAYLINK_ADAPTERS],
	[[[jlink], [SEGGER J-Link Programmer], [JLINK]]])


AC_ARG_ENABLE([doxygen-html],
  AS_HELP_STRING([--disable-doxygen-html],
    [Disable building Doxygen manual as HTML.]),
  [doxygen_as_html=$enableval], [doxygen_as_html=yes])
AC_SUBST([doxygen_as_html])
AC_MSG_CHECKING([whether to build Doxygen as HTML])
AC_MSG_RESULT([$doxygen_as_html])

AC_ARG_ENABLE([doxygen-pdf],
  AS_HELP_STRING([--enable-doxygen-pdf],
    [Enable building Doxygen manual as PDF.]),
  [doxygen_as_pdf=$enableval], [doxygen_as_pdf=no])
AC_SUBST([doxygen_as_pdf])
AC_MSG_CHECKING([whether to build Doxygen as PDF])
AC_MSG_RESULT([$doxygen_as_pdf])

AC_ARG_ENABLE([gccwarnings],
  AS_HELP_STRING([--disable-gccwarnings], [Disable compiler warnings]),
  [gcc_warnings=$enableval], [gcc_warnings=yes])

AC_ARG_ENABLE([wextra],
  AS_HELP_STRING([--disable-wextra], [Disable extra compiler warnings]),
  [gcc_wextra=$enableval], [gcc_wextra=$gcc_warnings])

AC_ARG_ENABLE([werror],
  AS_HELP_STRING([--disable-werror], [Do not treat warnings as errors]),
  [gcc_werror=$enableval], [gcc_werror=$gcc_warnings])

# set default verbose options, overridden by following options
debug_jtag_io=no
debug_usb_io=no
debug_usb_comms=no

AC_ARG_ENABLE([verbose],
  AS_HELP_STRING([--enable-verbose],
      [Enable verbose JTAG I/O messages (for debugging).]),
  [
  debug_jtag_io=$enableval
  debug_usb_io=$enableval
  debug_usb_comms=$enableval
  ], [])

AC_ARG_ENABLE([verbose_jtag_io],
  AS_HELP_STRING([--enable-verbose-jtag-io],
      [Enable verbose JTAG I/O messages (for debugging).]),
  [debug_jtag_io=$enableval], [])

AC_ARG_ENABLE([verbose_usb_io],
  AS_HELP_STRING([--enable-verbose-usb-io],
      [Enable verbose USB I/O messages (for debugging)]),
  [debug_usb_io=$enableval], [])

AC_ARG_ENABLE([verbose_usb_comms],
  AS_HELP_STRING([--enable-verbose-usb-comms],
      [Enable verbose USB communication messages (for debugging)]),
  [debug_usb_comms=$enableval], [])

AC_MSG_CHECKING([whether to enable verbose JTAG I/O messages]);
AC_MSG_RESULT([$debug_jtag_io])
AS_IF([test "x$debug_jtag_io" = "xyes"], [
  AC_DEFINE([_DEBUG_JTAG_IO_],[1], [Print verbose JTAG I/O messages])
])

AC_MSG_CHECKING([whether to enable verbose USB I/O messages]);
AC_MSG_RESULT([$debug_usb_io])
AS_IF([test "x$debug_usb_io" = "xyes"], [
  AC_DEFINE([_DEBUG_USB_IO_],[1], [Print verbose USB I/O messages])
])

AC_MSG_CHECKING([whether to enable verbose USB communication messages]);
AC_MSG_RESULT([$debug_usb_comms])
AS_IF([test "x$debug_usb_comms" = "xyes"], [
  AC_DEFINE([_DEBUG_USB_COMMS_],[1], [Print verbose USB communication messages])
])

debug_malloc=no
AC_ARG_ENABLE([malloc_logging],
  AS_HELP_STRING([--enable-malloc-logging],
      [Include free space in logging messages (requires malloc.h).]),
  [debug_malloc=$enableval], [])

AC_MSG_CHECKING([whether to enable malloc free space logging]);
AC_MSG_RESULT([$debug_malloc])
AS_IF([test "x$debug_malloc" = "xyes"], [
  AC_DEFINE([_DEBUG_FREE_SPACE_],[1], [Include malloc free space in logging])
])

AC_ARG_ENABLE([dummy],
  AS_HELP_STRING([--enable-dummy], [Enable building the dummy port driver]),
  [build_dummy=$enableval], [build_dummy=no])

m4_define([AC_ARG_ADAPTERS], [
  m4_foreach([adapter], [$1],
	[AC_ARG_ENABLE(ADAPTER_OPT([adapter]),
		AS_HELP_STRING([--enable-ADAPTER_OPT([adapter])],
			[Enable building support for the ]ADAPTER_DESC([adapter])[ (default is $2)]),
		[], [ADAPTER_VAR([adapter])=$2])
  ])
])

AC_ARG_ADAPTERS([
  USB1_ADAPTERS,
  USB_ADAPTERS,
  USB0_ADAPTERS,
  HIDAPI_ADAPTERS,
  LIBFTDI_ADAPTERS,
  LIBJAYLINK_ADAPTERS
  ],[auto])

AC_ARG_ENABLE([parport],
  AS_HELP_STRING([--enable-parport], [Enable building the pc parallel port driver]),
  [build_parport=$enableval], [build_parport=no])

AC_ARG_ENABLE([parport_ppdev],
  AS_HELP_STRING([--disable-parport-ppdev],
      [Disable use of ppdev (/dev/parportN) for parport (for x86 only)]),
    [parport_use_ppdev=$enableval], [parport_use_ppdev=yes])

AC_ARG_ENABLE([parport_giveio],
    AS_HELP_STRING([--enable-parport-giveio],
      [Enable use of giveio for parport (for CygWin only)]),
    [parport_use_giveio=$enableval], [parport_use_giveio=])

AC_ARG_ENABLE([jtag_vpi],
  AS_HELP_STRING([--enable-jtag_vpi], [Enable building support for JTAG VPI]),
  [build_jtag_vpi=$enableval], [build_jtag_vpi=no])

AC_ARG_ENABLE([amtjtagaccel],
  AS_HELP_STRING([--enable-amtjtagaccel], [Enable building the Amontec JTAG-Accelerator driver]),
  [build_amtjtagaccel=$enableval], [build_amtjtagaccel=no])

AC_ARG_ENABLE([zy1000_master],
  AS_HELP_STRING([--enable-zy1000-master], [Use ZY1000 JTAG master registers]),
  [build_zy1000_master=$enableval], [build_zy1000_master=no])

AC_ARG_ENABLE([zy1000],
  AS_HELP_STRING([--enable-zy1000], [Enable ZY1000 interface]),
  [build_zy1000=$enableval], [build_zy1000=no])

AC_ARG_ENABLE([ioutil],
  AS_HELP_STRING([--enable-ioutil], [Enable ioutil functions - useful for standalone OpenOCD implementations]),
  [build_ioutil=$enableval], [build_ioutil=no])

AS_CASE(["${host_cpu}"],
  [arm*], [
    AC_ARG_ENABLE([ep93xx],
      AS_HELP_STRING([--enable-ep93xx], [Enable building support for EP93xx based SBCs]),
      [build_ep93xx=$enableval], [build_ep93xx=no])

    AC_ARG_ENABLE([at91rm9200],
      AS_HELP_STRING([--enable-at91rm9200], [Enable building support for AT91RM9200 based SBCs]),
      [build_at91rm9200=$enableval], [build_at91rm9200=no])

    AC_ARG_ENABLE([bcm2835gpio],
      AS_HELP_STRING([--enable-bcm2835gpio], [Enable building support for bitbanging on BCM2835 (as found in Raspberry Pi)]),
      [build_bcm2835gpio=$enableval], [build_bcm2835gpio=no])
  ],
  [
    build_ep93xx=no
    build_at91rm9200=no
    build_bcm2835gpio=no
])

AC_ARG_ENABLE([gw16012],
  AS_HELP_STRING([--enable-gw16012], [Enable building support for the Gateworks GW16012 JTAG Programmer]),
  [build_gw16012=$enableval], [build_gw16012=no])

AC_ARG_ENABLE([oocd_trace],
  AS_HELP_STRING([--enable-oocd_trace],
  [Enable building support for some prototype OpenOCD+trace ETM capture hardware]),
  [build_oocd_trace=$enableval], [build_oocd_trace=no])

AC_ARG_ENABLE([buspirate],
  AS_HELP_STRING([--enable-buspirate], [Enable building support for the Buspirate]),
  [build_buspirate=$enableval], [build_buspirate=no])

AC_ARG_ENABLE([sysfsgpio],
  AS_HELP_STRING([--enable-sysfsgpio], [Enable building support for programming driven via sysfs gpios.]),
  [build_sysfsgpio=$enableval], [build_sysfsgpio=no])

AS_CASE([$host_os],
  [linux*], [],
  [
    AS_IF([test "x$build_sysfsgpio" = "xyes"], [
      AC_MSG_ERROR([sysfsgpio is only available on linux])
    ])
])

AC_ARG_ENABLE([minidriver_dummy],
  AS_HELP_STRING([--enable-minidriver-dummy], [Enable the dummy minidriver.]),
  [build_minidriver_dummy=$enableval], [build_minidriver_dummy=no])

AC_ARG_ENABLE([internal-jimtcl],
  AS_HELP_STRING([--disable-internal-jimtcl], [Disable building internal jimtcl]),
  [use_internal_jimtcl=$enableval], [use_internal_jimtcl=yes])

AC_ARG_ENABLE([internal-libjaylink],
  AS_HELP_STRING([--disable-internal-libjaylink],
  [Disable building internal libjaylink]),
  [use_internal_libjaylink=$enableval], [use_internal_libjaylink=yes])

build_minidriver=no
AC_MSG_CHECKING([whether to enable ZY1000 minidriver])
AS_IF([test "x$build_zy1000" = "xyes"], [
  AS_IF([test "x$build_minidriver" = "xyes"], [
    AC_MSG_ERROR([Multiple minidriver options have been enabled.])
  ])
  AC_DEFINE([HAVE_JTAG_MINIDRIVER_H], [1],
      [Define to 1 if you have the <jtag_minidriver.h> header file.])
  build_minidriver=yes
])
AC_MSG_RESULT([$build_zy1000])

AC_ARG_ENABLE([remote-bitbang],
  AS_HELP_STRING([--enable-remote-bitbang], [Enable building support for the Remote Bitbang jtag driver]),
  [build_remote_bitbang=$enableval], [build_remote_bitbang=no])

AC_MSG_CHECKING([whether to enable dummy minidriver])
AS_IF([test "x$build_minidriver_dummy" = "xyes"], [
  AS_IF([test "x$build_minidriver" = "xyes"], [
    AC_MSG_ERROR([Multiple minidriver options have been enabled.])
  ])
  build_minidriver=yes
  AC_DEFINE([BUILD_MINIDRIVER_DUMMY], [1], [Use the dummy minidriver.])
  AC_DEFINE([HAVE_JTAG_MINIDRIVER_H], [1],
      [Define to 1 if you have the <jtag_minidriver.h> header file.])
])
AC_MSG_RESULT([$build_minidriver_dummy])

AC_MSG_CHECKING([whether standard drivers can be built])
AS_IF([test "x$build_minidriver" = "xyes"], [
  AC_MSG_RESULT([no])
  AC_MSG_WARN([Using the minidriver disables all other drivers.])
  sleep 2
], [
  AC_MSG_RESULT([yes])
])

AS_CASE(["${host_cpu}"],
  [i?86|x86*], [],
  [
    AS_IF([test "x$parport_use_ppdev" = "xno"], [
      AC_MSG_WARN([--disable-parport-ppdev is not supported by the host CPU])
    ])
    parport_use_ppdev=yes
])

AS_CASE([$host],
  [*-cygwin*], [
    is_win32=yes
    parport_use_ppdev=no

    AC_COMPILE_IFELSE([AC_LANG_PROGRAM([], [[return __MINGW32__;]])],
      [is_mingw=yes],[is_mingw=no])
    AS_IF([test "x$is_mingw" = "xyes"], [
      AS_IF([test "x$parport_use_giveio" = "xno"], [
        AC_MSG_WARN([--disable-parport-giveio is not supported by MinGW32 hosts])
      ])
      parport_use_giveio=yes
      is_cygwin=no
    ], [
      is_cygwin=yes
      # sys/io.h needed under cygwin for parport access
      AS_IF([test "x$build_parport" = "xyes"], [
        AC_CHECK_HEADERS([sys/io.h],[],AC_MSG_ERROR([Please install the cygwin ioperm package]))
      ])
    ])
  ],
  [*-mingw* | *-msys*], [
    is_mingw=yes
    is_win32=yes
    parport_use_ppdev=no

    AS_IF([test "x$parport_use_giveio" = "xno"], [
      AC_MSG_WARN([--disable-parport-giveio is not supported by MinGW32 hosts])
    ])
    parport_use_giveio=yes

    AS_IF([test "x$build_buspirate" = "xyes"], [
      AC_MSG_ERROR([buspirate currently not supported by MinGW32 hosts])
    ])

    AC_SUBST([HOST_CPPFLAGS], [-D__USE_MINGW_ANSI_STDIO])
  ],
  [*darwin*], [
    is_darwin=yes

    AS_IF([test "x$parport_use_giveio" = "xyes"], [
      AC_MSG_WARN([--enable-parport-giveio cannot be used by Darwin hosts])
    ])
    parport_use_giveio=no
  ],
  [
    AS_IF([test "x$parport_use_giveio" = "xyes"], [
      AC_MSG_WARN([--enable-parport-giveio cannot be used by ]$host[ hosts])
    ])
    parport_use_giveio=no
])

AS_IF([test "x$is_cygwin" = "xyes"], [
    AC_DEFINE([IS_CYGWIN], [1], [1 if building for Cygwin.])
], [
    AC_DEFINE([IS_CYGWIN], [0], [0 if not building for Cygwin.])
])

AS_IF([test "x$is_mingw" = "xyes"], [
    AC_DEFINE([IS_MINGW], [1], [1 if building for Mingw.])
], [
    AC_DEFINE([IS_MINGW], [0], [0 if not building for Mingw.])
])

AS_IF([test "x$is_win32" = "xyes"], [
    AC_DEFINE([IS_WIN32], [1], [1 if building for Win32.])
], [
    AC_DEFINE([IS_WIN32], [0], [0 if not building for Win32.])
])

AS_IF([test "x$is_darwin" = "xyes"], [
    AC_DEFINE([IS_DARWIN], [1], [1 if building for Darwin.])
], [
    AC_DEFINE([IS_DARWIN], [0], [0 if not building for Darwin.])
])

AS_IF([test "x$build_parport" = "xyes"], [
  build_bitbang=yes
  AC_DEFINE([BUILD_PARPORT], [1], [1 if you want parport.])
], [
  AC_DEFINE([BUILD_PARPORT], [0], [0 if you don't want parport.])
])

AS_IF([test "x$build_dummy" = "xyes"], [
  build_bitbang=yes
  AC_DEFINE([BUILD_DUMMY], [1], [1 if you want dummy driver.])
], [
  AC_DEFINE([BUILD_DUMMY], [0], [0 if you don't want dummy driver.])
])

AS_IF([test "x$build_ep93xx" = "xyes"], [
  build_bitbang=yes
  AC_DEFINE([BUILD_EP93XX], [1], [1 if you want ep93xx.])
], [
  AC_DEFINE([BUILD_EP93XX], [0], [0 if you don't want ep93xx.])
])

AS_IF([test "x$build_zy1000" = "xyes"], [
  AC_DEFINE([BUILD_ZY1000], [1], [1 if you want ZY1000.])
], [
  AC_DEFINE([BUILD_ZY1000], [0], [0 if you don't want ZY1000.])
])

AS_IF([test "x$build_zy1000_master" = "xyes"], [
  AC_DEFINE([BUILD_ZY1000_MASTER], [1], [1 if you want ZY1000 JTAG master registers.])
], [
  AC_DEFINE([BUILD_ZY1000_MASTER], [0], [0 if you don't want ZY1000 JTAG master registers.])
])

AS_IF([test "x$build_at91rm9200" = "xyes"], [
  build_bitbang=yes
  AC_DEFINE([BUILD_AT91RM9200], [1], [1 if you want at91rm9200.])
], [
  AC_DEFINE([BUILD_AT91RM9200], [0], [0 if you don't want at91rm9200.])
])

AS_IF([test "x$build_bcm2835gpio" = "xyes"], [
  build_bitbang=yes
  AC_DEFINE([BUILD_BCM2835GPIO], [1], [1 if you want bcm2835gpio.])
], [
  AC_DEFINE([BUILD_BCM2835GPIO], [0], [0 if you don't want bcm2835gpio.])
])

AS_IF([test "x$parport_use_ppdev" = "xyes"], [
  AC_DEFINE([PARPORT_USE_PPDEV], [1], [1 if you want parport to use ppdev.])
], [
  AC_DEFINE([PARPORT_USE_PPDEV], [0], [0 if you don't want parport to use ppdev.])
])

AS_IF([test "x$parport_use_giveio" = "xyes"], [
  AC_DEFINE([PARPORT_USE_GIVEIO], [1], [1 if you want parport to use giveio.])
], [
  AC_DEFINE([PARPORT_USE_GIVEIO], [0], [0 if you don't want parport to use giveio.])
])

AS_IF([test "x$build_jtag_vpi" = "xyes"], [
  AC_DEFINE([BUILD_JTAG_VPI], [1], [1 if you want JTAG VPI.])
], [
  AC_DEFINE([BUILD_JTAG_VPI], [0], [0 if you don't want JTAG VPI.])
])

AS_IF([test "x$build_amtjtagaccel" = "xyes"], [
  AC_DEFINE([BUILD_AMTJTAGACCEL], [1], [1 if you want the Amontec JTAG-Accelerator driver.])
], [
  AC_DEFINE([BUILD_AMTJTAGACCEL], [0], [0 if you don't want the Amontec JTAG-Accelerator driver.])
])

AS_IF([test "x$build_gw16012" = "xyes"], [
  AC_DEFINE([BUILD_GW16012], [1], [1 if you want the Gateworks GW16012 driver.])
], [
  AC_DEFINE([BUILD_GW16012], [0], [0 if you don't want the Gateworks GW16012 driver.])
])

AS_IF([test "x$build_oocd_trace" = "xyes"], [
  AC_DEFINE([BUILD_OOCD_TRACE], [1], [1 if you want the OpenOCD+trace ETM capture driver.])
], [
  AC_DEFINE([BUILD_OOCD_TRACE], [0], [0 if you don't want the OpenOCD+trace ETM capture driver.])
])

AS_IF([test "x$build_buspirate" = "xyes"], [
  AC_DEFINE([BUILD_BUSPIRATE], [1], [1 if you want the Buspirate JTAG driver.])
], [
  AC_DEFINE([BUILD_BUSPIRATE], [0], [0 if you don't want the Buspirate JTAG driver.])
])

AS_IF([test "x$use_internal_jimtcl" = "xyes"], [
  AS_IF([test -f "$srcdir/jimtcl/configure.ac"], [
    AX_CONFIG_SUBDIR_OPTION([jimtcl], [--disable-install-jim --with-ext="eventloop array clock regexp stdlib tclcompat" --without-ext="default"])
  ], [
    AC_MSG_ERROR([jimtcl not found, run git submodule init and git submodule update.])
  ])
])

AS_IF([test "x$build_remote_bitbang" = "xyes"], [
  build_bitbang=yes
  AC_DEFINE([BUILD_REMOTE_BITBANG], [1], [1 if you want the Remote Bitbang JTAG driver.])
], [
  AC_DEFINE([BUILD_REMOTE_BITBANG], [0], [0 if you don't want the Remote Bitbang JTAG driver.])
])

AS_IF([test "x$build_sysfsgpio" = "xyes"], [
  build_bitbang=yes
  AC_DEFINE([BUILD_SYSFSGPIO], [1], [1 if you want the SysfsGPIO driver.])
], [
  AC_DEFINE([BUILD_SYSFSGPIO], [0], [0 if you don't want SysfsGPIO driver.])
])

PKG_CHECK_MODULES([LIBUSB1], [libusb-1.0], [
	use_libusb1=yes
	AC_DEFINE([HAVE_LIBUSB1], [1], [Define if you have libusb-1.x])
	PKG_CHECK_EXISTS([libusb-1.0 >= 1.0.9],
		[AC_DEFINE([HAVE_LIBUSB_ERROR_NAME], [1], [Define if your libusb has libusb_error_name()])],
		[AC_MSG_WARN([libusb-1.x older than 1.0.9 detected, consider updating])])
	LIBUSB1_CFLAGS=`echo $LIBUSB1_CFLAGS | sed 's/-I/-isystem /'`
	AC_MSG_NOTICE([libusb-1.0 header bug workaround: LIBUSB1_CFLAGS changed to "$LIBUSB1_CFLAGS"])
	PKG_CHECK_EXISTS([libusb-1.0 >= 1.0.16],
		[AC_DEFINE([HAVE_LIBUSB_GET_PORT_NUMBERS], [1], [Define if your libusb has libusb_get_port_numbers()])])
  ], [
	use_libusb1=no
	AC_MSG_WARN([libusb-1.x not found, trying legacy libusb-0.1 as a fallback; consider installing libusb-1.x instead])
])

PKG_CHECK_MODULES([LIBUSB0], [libusb], [use_libusb0=yes], [use_libusb0=no])

for hidapi_lib in hidapi hidapi-hidraw hidapi-libusb; do
	PKG_CHECK_MODULES([HIDAPI],[$hidapi_lib],[
		use_hidapi=yes
		break
	],[
		use_hidapi=no
	])
done

PKG_CHECK_MODULES([LIBFTDI], [libftdi1], [use_libftdi=yes], [
	PKG_CHECK_MODULES([LIBFTDI], [libftdi], [use_libftdi=yes], [use_libftdi=no])
])

PKG_CHECK_MODULES([LIBJAYLINK], [libjaylink >= 0.1],
	[use_libjaylink=yes], [use_libjaylink=no])

m4_define([PROCESS_ADAPTERS], [
  m4_foreach([adapter], [$1], [
	AS_IF([test $2], [
		AS_IF([test "x$ADAPTER_VAR([adapter])" != "xno"], [
			AC_DEFINE([BUILD_]ADAPTER_SYM([adapter]), [1], [1 if you want the ]ADAPTER_DESC([adapter]).)
		], [
			AC_DEFINE([BUILD_]ADAPTER_SYM([adapter]), [0], [0 if you do not want the ]ADAPTER_DESC([adapter]).)
		])
	], [
		AS_IF([test "x$ADAPTER_VAR([adapter])" = "xyes"], [
			AC_MSG_ERROR([$3 is required for the ADAPTER_DESC([adapter])])
		])
		ADAPTER_VAR([adapter])=no
	])
	AM_CONDITIONAL(ADAPTER_SYM([adapter]), [test "x$ADAPTER_VAR([adapter])" != "xno"])
  ])
])

PROCESS_ADAPTERS([USB1_ADAPTERS], ["x$use_libusb1" = "xyes"], [libusb-1.x])
PROCESS_ADAPTERS([USB_ADAPTERS], ["x$use_libusb1" = "xyes" -o "x$use_libusb0" = "xyes"], [libusb-1.x or libusb-0.1])
PROCESS_ADAPTERS([USB0_ADAPTERS], ["x$use_libusb0" = "xyes"], [libusb-0.1])
PROCESS_ADAPTERS([HIDAPI_ADAPTERS], ["x$use_hidapi" = "xyes"], [hidapi])
PROCESS_ADAPTERS([LIBFTDI_ADAPTERS], ["x$use_libftdi" = "xyes"], [libftdi])
PROCESS_ADAPTERS([LIBJAYLINK_ADAPTERS], ["x$use_libusb1" = "xyes" -a "x$use_internal_libjaylink" = "xyes" -o "x$use_libjaylink" = "xyes"], [libusb-1.x or libjaylink-0.1])

AS_IF([test "x$build_openjtag" = "xyes"], [
  AS_IF([test "x$use_libusb1" != "xyes" -a "x$use_libusb0" != "xyes"], [
    AC_MSG_ERROR([libusb-1.x or libusb-0.1 is required for the OpenJTAG Programmer])
    build_openjtag=no
  ])
])

AS_IF([test "x$enable_stlink" != "xno" -o "x$enable_ti_icdi" != "xno"], [
	AC_DEFINE([BUILD_HLADAPTER], [1], [1 if you want the High Level JTAG driver.])
], [
	AC_DEFINE([BUILD_HLADAPTER], [0], [0 if you want the High Level JTAG driver.])
])
AM_CONDITIONAL([HLADAPTER], [test "x$enable_stlink" != "xno" -o "x$enable_ti_icdi" != "xno"])

AS_IF([test "x$enable_jlink" != "xno"], [
  AS_IF([test "x$use_internal_libjaylink" = "xyes"], [
    AS_IF([test -f "$srcdir/src/jtag/drivers/libjaylink/configure.ac"], [
      AX_CONFIG_SUBDIR_OPTION([src/jtag/drivers/libjaylink],
		[--enable-subproject-build])
    ], [
      AC_MSG_ERROR([Internal libjaylink not found, run either 'git submodule init' and 'git submodule update' or disable internal libjaylink with --disable-internal-libjaylink.])
    ])
  ])
])

# Presto needs the bitq module
AS_IF([test "x$enable_presto" != "xno"], [
  build_bitq=yes
])

AM_CONDITIONAL([RELEASE], [test "x$build_release" = "xyes"])
AM_CONDITIONAL([PARPORT], [test "x$build_parport" = "xyes"])
AM_CONDITIONAL([DUMMY], [test "x$build_dummy" = "xyes"])
AM_CONDITIONAL([GIVEIO], [test "x$parport_use_giveio" = "xyes"])
AM_CONDITIONAL([EP93XX], [test "x$build_ep93xx" = "xyes"])
AM_CONDITIONAL([ZY1000], [test "x$build_zy1000" = "xyes"])
AM_CONDITIONAL([ZY1000_MASTER], [test "x$build_zy1000_master" = "xyes"])
AM_CONDITIONAL([IOUTIL], [test "x$build_ioutil" = "xyes"])
AM_CONDITIONAL([AT91RM9200], [test "x$build_at91rm9200" = "xyes"])
AM_CONDITIONAL([BCM2835GPIO], [test "x$build_bcm2835gpio" = "xyes"])
AM_CONDITIONAL([BITBANG], [test "x$build_bitbang" = "xyes"])
AM_CONDITIONAL([JTAG_VPI], [test "x$build_jtag_vpi" = "xyes" -o "x$build_jtag_vpi" = "xyes"])
AM_CONDITIONAL([USB_BLASTER_DRIVER], [test "x$enable_usb_blaster" != "xno" -o "x$enable_usb_blaster_2" != "xno"])
AM_CONDITIONAL([AMTJTAGACCEL], [test "x$build_amtjtagaccel" = "xyes"])
AM_CONDITIONAL([GW16012], [test "x$build_gw16012" = "xyes"])
AM_CONDITIONAL([OOCD_TRACE], [test "x$build_oocd_trace" = "xyes"])
AM_CONDITIONAL([REMOTE_BITBANG], [test "x$build_remote_bitbang" = "xyes"])
AM_CONDITIONAL([BUSPIRATE], [test "x$build_buspirate" = "xyes"])
AM_CONDITIONAL([SYSFSGPIO], [test "x$build_sysfsgpio" = "xyes"])
AM_CONDITIONAL([USE_LIBUSB0], [test "x$use_libusb0" = "xyes"])
AM_CONDITIONAL([USE_LIBUSB1], [test "x$use_libusb1" = "xyes"])
AM_CONDITIONAL([IS_CYGWIN], [test "x$is_cygwin" = "xyes"])
AM_CONDITIONAL([IS_MINGW], [test "x$is_mingw" = "xyes"])
AM_CONDITIONAL([IS_WIN32], [test "x$is_win32" = "xyes"])
AM_CONDITIONAL([IS_DARWIN], [test "x$is_darwin" = "xyes"])
AM_CONDITIONAL([BITQ], [test "x$build_bitq" = "xyes"])
AM_CONDITIONAL([USE_LIBFTDI], [test "x$use_libftdi" = "xyes"])
AM_CONDITIONAL([USE_HIDAPI], [test "x$use_hidapi" = "xyes"])
AM_CONDITIONAL([USE_LIBJAYLINK], [test "x$use_libjaylink" = "xyes"])

AM_CONDITIONAL([MINIDRIVER], [test "x$build_minidriver" = "xyes"])
AM_CONDITIONAL([MINIDRIVER_DUMMY], [test "x$build_minidriver_dummy" = "xyes"])

AM_CONDITIONAL([INTERNAL_JIMTCL], [test "x$use_internal_jimtcl" = "xyes"])
AM_CONDITIONAL([INTERNAL_LIBJAYLINK], [test "x$use_internal_libjaylink" = "xyes"])

# Look for environ alternatives.  Possibility #1: is environ in unistd.h or stdlib.h?
AC_MSG_CHECKING([for environ in unistd.h and stdlib.h])
AC_COMPILE_IFELSE([AC_LANG_PROGRAM([[
#define _GNU_SOURCE
#include <unistd.h>
#include <stdlib.h>
  ]], [[char **ep = environ;]]
  )], [
    AC_MSG_RESULT([yes])
    has_environ=yes
  ], [
    AC_MSG_RESULT([no])

    # Possibility #2: can environ be found in an available library?
    AC_MSG_CHECKING([for extern environ])
    AC_LINK_IFELSE([AC_LANG_PROGRAM([[
    extern char **environ;
    ]], [[char **ep = environ;]]
      )], [
        AC_DEFINE(NEED_ENVIRON_EXTERN, [1], [Must declare 'environ' to use it.])
        has_environ=yes
      ], [
        has_environ=no
      ])
    AC_MSG_RESULT([${has_environ}])
  ])

AS_IF([test "x${has_environ}" != "xyes" ], [
  AC_MSG_FAILURE([Could not find 'environ' in unistd.h or available libraries.])
])

AC_DEFINE([_GNU_SOURCE],[1],[Use GNU C library extensions (e.g. stdndup).])

# set default gcc warnings
GCC_WARNINGS="-Wall -Wstrict-prototypes -Wformat-security -Wshadow"
AS_IF([test "x${gcc_wextra}" = "xyes"], [
  GCC_WARNINGS="${GCC_WARNINGS} -Wextra -Wno-unused-parameter"
  GCC_WARNINGS="${GCC_WARNINGS} -Wbad-function-cast"
  GCC_WARNINGS="${GCC_WARNINGS} -Wcast-align"
  GCC_WARNINGS="${GCC_WARNINGS} -Wredundant-decls"
])
AS_IF([test "x${gcc_werror}" = "xyes"], [
  GCC_WARNINGS="${GCC_WARNINGS} -Werror"
])

# overide default gcc cflags
AS_IF([test "x$gcc_warnings" = "xyes"], [
  AC_SUBST([GCC_WARNINGS], [$GCC_WARNINGS])
])

AC_CONFIG_FILES([
  Makefile
<<<<<<< HEAD
  src/Makefile
  src/helper/Makefile
  src/jtag/Makefile
  src/jtag/drivers/Makefile
  src/jtag/drivers/usb_blaster/Makefile
  src/jtag/hla/Makefile
  src/jtag/aice/Makefile
  src/transport/Makefile
  src/target/riscv/Makefile
  src/target/openrisc/Makefile
  src/xsvf/Makefile
  src/svf/Makefile
  src/target/Makefile
  src/rtos/Makefile
  src/server/Makefile
  src/flash/Makefile
  src/flash/nor/Makefile
  src/flash/nand/Makefile
  src/pld/Makefile
  doc/Makefile
=======
>>>>>>> 646566e0
])
AC_OUTPUT

echo
echo
echo OpenOCD configuration summary
echo --------------------------------------------------
m4_foreach([adapter], [USB1_ADAPTERS, USB_ADAPTERS, USB0_ADAPTERS,
	HIDAPI_ADAPTERS, LIBFTDI_ADAPTERS, LIBJAYLINK_ADAPTERS],
	[s=m4_format(["%-40s"], ADAPTER_DESC([adapter]))
	AS_CASE([$ADAPTER_VAR([adapter])],
		[auto], [
			echo "$s"yes '(auto)'
		],
		[yes], [
			echo "$s"yes
		],
		[no], [
			echo "$s"no
	])
])
echo

AS_IF([test "x$build_oocd_trace" = "xyes"], [
  echo 'WARNING! Deprecated configure option (--enable-oocd_trace)'
  echo 'The oocd_trace driver is deprecated and will be removed in the next release.'
  echo 'If you regularly use this driver, please report to the OpenOCD Mailing List.'
  echo
])

AS_IF([test "x$build_zy1000" = "xyes" -o "x$build_zy1000_master" = "xyes"], [
  echo 'WARNING! Deprecated configure option (--enable-zy1000, --enable-zy1000-master)'
  echo 'Support for the ZY1000 platform is deprecated and will be removed in the next'
  echo 'release. If you regularly use this platform, please report to the OpenOCD'
  echo 'Mailing List.'
  echo
])

AS_IF([test "x$build_ioutil" = "xyes"], [
  echo 'WARNING! Deprecated configure option (--enable-ioutil)'
  echo 'Support for the ioutil functions is deprecated and will be removed in the next'
  echo 'release. If you regularly depend on this functionality, please report to the'
  echo 'OpenOCD Mailing List.'
  echo
])<|MERGE_RESOLUTION|>--- conflicted
+++ resolved
@@ -748,29 +748,6 @@
 
 AC_CONFIG_FILES([
   Makefile
-<<<<<<< HEAD
-  src/Makefile
-  src/helper/Makefile
-  src/jtag/Makefile
-  src/jtag/drivers/Makefile
-  src/jtag/drivers/usb_blaster/Makefile
-  src/jtag/hla/Makefile
-  src/jtag/aice/Makefile
-  src/transport/Makefile
-  src/target/riscv/Makefile
-  src/target/openrisc/Makefile
-  src/xsvf/Makefile
-  src/svf/Makefile
-  src/target/Makefile
-  src/rtos/Makefile
-  src/server/Makefile
-  src/flash/Makefile
-  src/flash/nor/Makefile
-  src/flash/nand/Makefile
-  src/pld/Makefile
-  doc/Makefile
-=======
->>>>>>> 646566e0
 ])
 AC_OUTPUT
 
